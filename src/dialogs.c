// dialogs.c
// LiVES (lives-exe)
// (c) G. Finch 2003 - 2020 <salsaman+lives@gmail.com>
// Released under the GPL 3 or later
// see file ../COPYING for licensing details

/// TODO: split into player, progress, dialogs

#include "main.h"

#include <fcntl.h>
#include <unistd.h>
#include <stdlib.h>
#include <stdio.h>
#include <string.h>

#include "interface.h"
#include "cvirtual.h"
#include "resample.h"
#include "rte_window.h"
#include "paramwindow.h"
#include "ce_thumbs.h"
#include "callbacks.h"
#include "diagnostics.h"

extern void reset_frame_and_clip_index(void);

#define ANIM_LIMIT 0

static int extra_cb_key = 0;
static int del_cb_key = 0;

// processing
static uint64_t event_start;
static double audio_start;
static boolean accelerators_swapped;
static int frames_done;
static double disp_fraction_done;
static ticks_t proc_start_ticks;
static ticks_t last_open_check_ticks;
static ticks_t last_anim_ticks;
static uint64_t spare_cycles, last_spare_cycles;
static ticks_t last_kbd_ticks;
static ticks_t last_cpuload_ticks = 0;
static frames_t getahead = -1, test_getahead = -1, bungle_frames;

static boolean recalc_bungle_frames = 0;
static boolean shown_paused_frames;
static boolean td_had_focus;
static boolean cleanup_preload;
static boolean init_timers = TRUE;
static boolean drop_off = FALSE;
static int dropped;

// how often to we count frames when opening
#define OPEN_CHECK_TICKS (TICKS_PER_SECOND/10l)

static volatile boolean display_ready;

static int64_t sttime;

static lives_time_source_t last_time_source;

static int cache_hits = 0, cache_misses = 0;
static double jitter = 0.;


const char *get_cache_stats(void) {
  static char buff[1024];
  lives_snprintf(buff, 1024, "preload caches = %d, hits = %d "
                 "misses = %d,\nframe jitter = %.03f milliseconds.",
                 cache_hits + cache_misses, cache_hits, cache_misses, jitter * 1000.);
  return buff;
}


void on_warn_mask_toggled(LiVESToggleButton *togglebutton, livespointer user_data) {
  LiVESWidget *tbutton;

  if (lives_toggle_button_get_active(togglebutton)) prefs->warning_mask |= LIVES_POINTER_TO_INT(user_data);
  else prefs->warning_mask ^= LIVES_POINTER_TO_INT(user_data);
  set_int_pref(PREF_LIVES_WARNING_MASK, prefs->warning_mask);

  if ((tbutton = (LiVESWidget *)lives_widget_object_get_data(LIVES_WIDGET_OBJECT(togglebutton), "auto")) != NULL) {
    // this is for the cds window - disable autoreload if we are not gonna show this window
    if (lives_toggle_button_get_active(togglebutton)) {
      lives_toggle_button_set_active(LIVES_TOGGLE_BUTTON(tbutton), FALSE);
      lives_widget_set_sensitive(tbutton, FALSE);
    } else {
      lives_widget_set_sensitive(tbutton, TRUE);
    }
  }
}


static void add_xlays_widget(LiVESBox *box) {
  char *tmp = (_("Show affected _layouts"));
  add_list_expander(box, tmp, ENC_DETAILS_WIN_H, ENC_DETAILS_WIN_V, mainw->xlays);
  lives_free(tmp);
}


void add_warn_check(LiVESBox *box, int warn_mask_number) {
  LiVESWidget *checkbutton = lives_standard_check_button_new(
                               _("Do _not show this warning any more\n(can be turned back on from Preferences/Warnings)"),
                               FALSE, LIVES_BOX(box), NULL);

  lives_signal_sync_connect(LIVES_GUI_OBJECT(checkbutton), LIVES_WIDGET_TOGGLED_SIGNAL,
                            LIVES_GUI_CALLBACK(on_warn_mask_toggled), LIVES_INT_TO_POINTER(warn_mask_number));
}


static void add_clear_ds_button(LiVESDialog *dialog) {
  LiVESWidget *button = lives_dialog_add_button_from_stock(LIVES_DIALOG(dialog), LIVES_STOCK_CLEAR, _("_Recover disk space"),
                        LIVES_RESPONSE_RETRY);
  if (mainw->tried_ds_recover) lives_widget_set_sensitive(button, FALSE);
  lives_dialog_make_widget_first(LIVES_DIALOG(dialog), widget_opts.last_container);

  lives_signal_sync_connect(LIVES_GUI_OBJECT(button), LIVES_WIDGET_CLICKED_SIGNAL,
                            LIVES_GUI_CALLBACK(on_cleardisk_activate), (livespointer)button);
}


static void add_clear_ds_adv(LiVESBox *box) {
  // add a button which opens up  Recover/Repair widget
  LiVESWidget *button = lives_standard_button_new_with_label(_(" _Advanced Settings >>"),
                        DEF_BUTTON_WIDTH * 2,
                        DEF_BUTTON_HEIGHT);
  LiVESWidget *hbox = lives_hbox_new(FALSE, 0);

  lives_box_pack_start(LIVES_BOX(hbox), button, FALSE, FALSE, widget_opts.packing_width * 2);
  lives_box_pack_start(box, hbox, FALSE, FALSE, widget_opts.packing_height);
  add_fill_to_box(LIVES_BOX(box));

  lives_signal_sync_connect(LIVES_GUI_OBJECT(button), LIVES_WIDGET_CLICKED_SIGNAL,
                            LIVES_GUI_CALLBACK(on_cleardisk_advanced_clicked), NULL);
}


static void add_perminfo(LiVESWidget *dialog) {
  LiVESWidget *dialog_vbox = lives_dialog_get_content_area(LIVES_DIALOG(dialog));
  LiVESWidget *hbox = lives_hbox_new(FALSE, 0), *vbox;
  LiVESWidget *label;
  char *txt;

  lives_box_pack_end(LIVES_BOX(dialog_vbox), hbox, FALSE, FALSE, 0);
  vbox = lives_vbox_new(FALSE, 0);
  widget_opts.justify = LIVES_JUSTIFY_CENTER;
  lives_standard_expander_new(_("_Show complete details"), LIVES_BOX(hbox), vbox);
  widget_opts.justify = LIVES_JUSTIFY_DEFAULT;
  lives_widget_apply_theme(hbox, LIVES_WIDGET_STATE_NORMAL);
  lives_widget_apply_theme(vbox, LIVES_WIDGET_STATE_NORMAL);

  if (mainw->permmgr->cmdlist) {
    txt = lives_strdup_printf(_("Should you agree, the following commands will be run:\n%s"),
                              mainw->permmgr->cmdlist);
    label = lives_standard_label_new(txt);
    lives_box_pack_start(LIVES_BOX(vbox), label, FALSE, TRUE, widget_opts.packing_height);
    add_fill_to_box(LIVES_BOX(vbox));

    lives_free(txt);
  }

  if (mainw->permmgr->futures) {
    txt = lives_strdup_printf(_("After this you will need to update using:\n%s\n\n"
                                "Please make a note of this.\n"),
                              mainw->permmgr->futures);
    label = lives_standard_label_new(txt);
    lives_box_pack_start(LIVES_BOX(vbox), label, FALSE, TRUE, widget_opts.packing_height);
    lives_free(txt);
  }
}


static void scan_for_sets(LiVESWidget *button, livespointer data) {
  LiVESWidget *entry = (LiVESWidget *)data;
  LiVESWidget *label =
    (LiVESWidget *)lives_widget_object_get_data(LIVES_WIDGET_OBJECT(button), "disp_label");
  LiVESList *list;
  char *txt;
  const char *dir = lives_entry_get_text(LIVES_ENTRY(entry));
  if (dir) list = get_set_list(dir, TRUE);
  txt = lives_strdup_printf("%d", lives_list_length(list));
  if (list) lives_list_free_all(&list);
  lives_label_set_text(LIVES_LABEL(label), txt);
  lives_free(txt);
}


static void extra_cb(LiVESWidget *dialog, int key) {
  LiVESWidget *dialog_vbox = lives_dialog_get_content_area(LIVES_DIALOG(dialog));
  LiVESWidget *bbox = lives_dialog_get_action_area(LIVES_DIALOG(dialog));
  LiVESWidget *layout, *button, *entry, *hbox, *label;
  char *tmp;
  switch (key) {
  case 1:
    /// no sets found
    lives_label_chomp(LIVES_LABEL(widget_opts.last_label));

    hbox = lives_hbox_new(FALSE, 0);
    lives_box_pack_start(LIVES_BOX(dialog_vbox), hbox, FALSE, TRUE, 0);

    entry = lives_standard_direntry_new(NULL, prefs->workdir, MEDIUM_ENTRY_WIDTH, PATH_MAX,
                                        LIVES_BOX(hbox), NULL);

    layout = lives_layout_new(LIVES_BOX(dialog_vbox));
    lives_layout_add_fill(LIVES_LAYOUT(layout), TRUE);
    lives_layout_add_label(LIVES_LAYOUT(layout), _("Sets detected: "), TRUE);
    label = lives_layout_add_label(LIVES_LAYOUT(layout), _("0"), TRUE);

    lives_layout_add_fill(LIVES_LAYOUT(layout), TRUE);
    lives_layout_add_fill(LIVES_LAYOUT(layout), TRUE);

    hbox = lives_layout_hbox_new(LIVES_LAYOUT(layout));

    button =
      lives_standard_button_new_from_stock_full(LIVES_STOCK_REFRESH,
          _("Scan other directory"), DEF_BUTTON_WIDTH,
          DEF_BUTTON_HEIGHT, LIVES_BOX(hbox), TRUE,
          (tmp = lives_strdup(H_("Scan other directories for "
                                 "LiVES Clip Sets. May be slow "
                                 "for some directories."))));
    lives_free(tmp);
    lives_widget_object_set_data(LIVES_WIDGET_OBJECT(button), "disp_label", label);
    lives_signal_sync_connect(LIVES_GUI_OBJECT(button), LIVES_WIDGET_CLICKED_SIGNAL,
                              LIVES_GUI_CALLBACK(scan_for_sets), entry);


    layout = lives_layout_new(LIVES_BOX(dialog_vbox));
    widget_opts.justify = LIVES_JUSTIFY_CENTER;
    widget_opts.expand = LIVES_EXPAND_DEFAULT_HEIGHT | LIVES_EXPAND_EXTRA_WIDTH;
    lives_layout_add_label(LIVES_LAYOUT(layout), _("If you believe there should be clips in the "
                           "current directory,\n"
                           "you can try to recover them by launching\n"
                           " 'Clean up Diskspace / Recover Missing Clips' "
                           "from the File menu.\n"), FALSE);
    widget_opts.expand = LIVES_EXPAND_DEFAULT;
    widget_opts.justify = LIVES_JUSTIFY_DEFAULT;
    lives_label_set_selectable(LIVES_LABEL(widget_opts.last_label), TRUE);
    break;
  case 2:
    trash_rb(LIVES_BUTTON_BOX(bbox));
    break;
  default: break;
  }
}


static void del_event_cb(LiVESWidget *dialog, livespointer data) {
  int key = LIVES_POINTER_TO_INT(data);
  switch (key) {
  default: break;
  }
}

//Warning or yes/no dialog

// the type of message box here is with 2 or more buttons (e.g. OK/CANCEL, YES/NO, ABORT/CANCEL/RETRY)
// if a single OK button is needed, use create_message_dialog() in inteface.c instead

LiVESWidget *create_message_dialog(lives_dialog_t diat, const char *text, int warn_mask_number) {
  LiVESWidget *dialog;
  LiVESWidget *dialog_vbox;
  LiVESWidget *label;
  LiVESWidget *cancelbutton = NULL;
  LiVESWidget *okbutton = NULL, *defbutton = NULL;
  LiVESWidget *abortbutton = NULL;

  LiVESAccelGroup *accel_group = NULL;
  LiVESWindow *transient = widget_opts.transient;

  int cb_key = extra_cb_key;
  int del_key = del_cb_key;
  extra_cb_key = 0;
  del_cb_key = 0;

  if (!transient) transient = get_transient_full();

  switch (diat) {
  case LIVES_DIALOG_WARN:
    dialog = lives_message_dialog_new(transient, (LiVESDialogFlags)0,
                                      LIVES_MESSAGE_WARNING, LIVES_BUTTONS_NONE, NULL);

    lives_window_set_title(LIVES_WINDOW(dialog), _("Warning !"));

    if (palette && widget_opts.apply_theme)
      lives_widget_set_fg_color(dialog, LIVES_WIDGET_STATE_NORMAL, &palette->dark_orange);

    defbutton = okbutton = lives_dialog_add_button_from_stock(LIVES_DIALOG(dialog), LIVES_STOCK_OK, NULL,
                           LIVES_RESPONSE_OK);

    lives_signal_sync_connect(LIVES_GUI_OBJECT(okbutton), LIVES_WIDGET_CLICKED_SIGNAL,
                              LIVES_GUI_CALLBACK(lives_general_button_clicked), NULL);

    break;
  case LIVES_DIALOG_ERROR:
    dialog = lives_message_dialog_new(transient, (LiVESDialogFlags)0,
                                      LIVES_MESSAGE_ERROR, LIVES_BUTTONS_NONE, NULL);
    if (palette && widget_opts.apply_theme)
      lives_widget_set_fg_color(dialog, LIVES_WIDGET_STATE_NORMAL, &palette->dark_red);

    lives_window_set_title(LIVES_WINDOW(dialog), _("Error !"));

    defbutton = okbutton = lives_dialog_add_button_from_stock(LIVES_DIALOG(dialog), LIVES_STOCK_OK, NULL,
                           LIVES_RESPONSE_OK);

    lives_signal_sync_connect(LIVES_GUI_OBJECT(okbutton), LIVES_WIDGET_CLICKED_SIGNAL,
                              LIVES_GUI_CALLBACK(lives_general_button_clicked), NULL);
    break;
  case LIVES_DIALOG_INFO:
    dialog = lives_message_dialog_new(transient, (LiVESDialogFlags)0,
                                      LIVES_MESSAGE_INFO, LIVES_BUTTONS_NONE, NULL);

    lives_window_set_title(LIVES_WINDOW(dialog), _("Information"));

    if (palette && widget_opts.apply_theme)
      lives_widget_set_fg_color(dialog, LIVES_WIDGET_STATE_NORMAL, &palette->light_green);

    defbutton = okbutton = lives_dialog_add_button_from_stock(LIVES_DIALOG(dialog), LIVES_STOCK_OK, NULL,
                           LIVES_RESPONSE_OK);

    lives_signal_sync_connect(LIVES_GUI_OBJECT(okbutton), LIVES_WIDGET_CLICKED_SIGNAL,
                              LIVES_GUI_CALLBACK(lives_general_button_clicked), NULL);
    break;

  case LIVES_DIALOG_WARN_WITH_CANCEL:
    dialog = lives_message_dialog_new(transient, (LiVESDialogFlags)0, LIVES_MESSAGE_WARNING,
                                      LIVES_BUTTONS_NONE, NULL);

    if (palette && widget_opts.apply_theme)
      lives_widget_set_fg_color(dialog, LIVES_WIDGET_STATE_NORMAL, &palette->dark_orange);

    if (mainw && mainw->add_clear_ds_button) {
      mainw->add_clear_ds_button = FALSE;
      add_clear_ds_button(LIVES_DIALOG(dialog));
    }

    lives_window_set_title(LIVES_WINDOW(dialog), _("Warning !"));

    if (palette && widget_opts.apply_theme)
      lives_widget_set_fg_color(dialog, LIVES_WIDGET_STATE_NORMAL, &palette->dark_orange);

    cancelbutton = lives_dialog_add_button_from_stock(LIVES_DIALOG(dialog), LIVES_STOCK_CANCEL, NULL,
                   LIVES_RESPONSE_CANCEL);

    defbutton = okbutton = lives_dialog_add_button_from_stock(LIVES_DIALOG(dialog), LIVES_STOCK_OK, NULL,
                           LIVES_RESPONSE_OK);
    break;

  case LIVES_DIALOG_YESNO:
    dialog = lives_message_dialog_new(transient, (LiVESDialogFlags)0, LIVES_MESSAGE_QUESTION,
                                      LIVES_BUTTONS_NONE, NULL);

    lives_window_set_title(LIVES_WINDOW(dialog), _("Question"));

    if (palette && widget_opts.apply_theme)
      lives_widget_set_fg_color(dialog, LIVES_WIDGET_STATE_NORMAL, &palette->light_red);

    cancelbutton = lives_dialog_add_button_from_stock(LIVES_DIALOG(dialog), LIVES_STOCK_NO, NULL,
                   LIVES_RESPONSE_NO);

    defbutton = okbutton = lives_dialog_add_button_from_stock(LIVES_DIALOG(dialog), LIVES_STOCK_YES, NULL,
                           LIVES_RESPONSE_YES);
    break;

  case LIVES_DIALOG_QUESTION:
    dialog = lives_message_dialog_new(transient, (LiVESDialogFlags)0, LIVES_MESSAGE_QUESTION,
                                      LIVES_BUTTONS_NONE, NULL);
    // caller will set title and buttons
    if (palette && widget_opts.apply_theme)
      lives_widget_set_fg_color(dialog, LIVES_WIDGET_STATE_NORMAL, &palette->light_red);
    break;

  case LIVES_DIALOG_ABORT_CANCEL_RETRY:
  case LIVES_DIALOG_RETRY_CANCEL:
  case LIVES_DIALOG_ABORT_RETRY:
  case LIVES_DIALOG_ABORT_OK:
  case LIVES_DIALOG_ABORT:
    dialog = lives_message_dialog_new(transient, (LiVESDialogFlags)0, LIVES_MESSAGE_ERROR, LIVES_BUTTONS_NONE, NULL);

    if (diat != LIVES_DIALOG_RETRY_CANCEL) {
      abortbutton = lives_dialog_add_button_from_stock(LIVES_DIALOG(dialog),
                    LIVES_STOCK_QUIT, _("_Abort"), LIVES_RESPONSE_ABORT);

      if (diat == LIVES_DIALOG_ABORT_CANCEL_RETRY) {
        lives_window_set_title(LIVES_WINDOW(dialog), _("File Error"));
        cancelbutton = lives_dialog_add_button_from_stock(LIVES_DIALOG(dialog), LIVES_STOCK_CANCEL, NULL,
                       LIVES_RESPONSE_CANCEL);
      }
      if (diat == LIVES_DIALOG_ABORT_OK) {
        okbutton = lives_dialog_add_button_from_stock(LIVES_DIALOG(dialog), LIVES_STOCK_OK, NULL,
                   LIVES_RESPONSE_OK);
      }
    } else {
      okbutton = lives_dialog_add_button_from_stock(LIVES_DIALOG(dialog), LIVES_STOCK_REFRESH,
                 _("_Retry"), LIVES_RESPONSE_RETRY);
    }
    if (diat == LIVES_DIALOG_RETRY_CANCEL) {
      cancelbutton = lives_dialog_add_button_from_stock(LIVES_DIALOG(dialog), LIVES_STOCK_CANCEL, NULL,
                     LIVES_RESPONSE_CANCEL);
    }
    if (palette && widget_opts.apply_theme)
      lives_widget_set_fg_color(dialog, LIVES_WIDGET_STATE_NORMAL, &palette->dark_red);
    break;

  case LIVES_DIALOG_SKIP_RETRY_BROWSE:
  case LIVES_DIALOG_CANCEL_RETRY_BROWSE:
    dialog = lives_message_dialog_new(transient, (LiVESDialogFlags)0, LIVES_MESSAGE_ERROR,
                                      LIVES_BUTTONS_NONE, NULL);

    lives_window_set_title(LIVES_WINDOW(dialog), _("Missing File or Directory"));

    if (diat == LIVES_DIALOG_CANCEL_RETRY_BROWSE)
      cancelbutton = lives_dialog_add_button_from_stock(LIVES_DIALOG(dialog), LIVES_STOCK_CANCEL, NULL,
                     LIVES_RESPONSE_CANCEL);

    if (diat == LIVES_DIALOG_SKIP_RETRY_BROWSE)
      cancelbutton = lives_dialog_add_button_from_stock(LIVES_DIALOG(dialog), LIVES_STOCK_CANCEL,
                     LIVES_STOCK_LABEL_SKIP, LIVES_RESPONSE_CANCEL);

    okbutton = lives_dialog_add_button_from_stock(LIVES_DIALOG(dialog), LIVES_STOCK_REFRESH,
               _("_Retry"), LIVES_RESPONSE_RETRY);

    abortbutton = lives_dialog_add_button_from_stock(LIVES_DIALOG(dialog), LIVES_STOCK_QUIT,
                  _("_Browse"), LIVES_RESPONSE_BROWSE);

    if (palette && widget_opts.apply_theme)
      lives_widget_set_fg_color(dialog, LIVES_WIDGET_STATE_NORMAL, &palette->dark_red);
    break;

  default:
    cancelbutton = abortbutton; // stop compiler complaining
    return NULL;
  }

  if (del_key)
    lives_signal_sync_connect(LIVES_GUI_OBJECT(dialog), LIVES_WIDGET_DESTROY_SIGNAL,
                              LIVES_GUI_CALLBACK(del_event_cb), LIVES_INT_TO_POINTER(del_key));

  lives_window_set_default_size(LIVES_WINDOW(dialog), MIN_MSGBOX_WIDTH, -1);
  lives_widget_set_minimum_size(dialog, MIN_MSGBOX_WIDTH, -1);

  lives_window_set_deletable(LIVES_WINDOW(dialog), FALSE);
  lives_window_set_resizable(LIVES_WINDOW(dialog), FALSE);

  if (mainw && mainw->mgeom)
    lives_window_set_monitor(LIVES_WINDOW(dialog), widget_opts.monitor);

  if (widget_opts.apply_theme) {
    lives_dialog_set_has_separator(LIVES_DIALOG(dialog), FALSE);
    if (palette)
      lives_widget_set_bg_color(dialog, LIVES_WIDGET_STATE_NORMAL, &palette->normal_back);
  }

  if (widget_opts.apply_theme) {
    funkify_dialog(dialog);
  } else {
    lives_container_set_border_width(LIVES_CONTAINER(dialog), widget_opts.border_width * 2);
  }

  label = lives_standard_formatted_label_new(text);
  widget_opts.last_label = label;

  dialog_vbox = lives_dialog_get_content_area(LIVES_DIALOG(dialog));
  lives_box_pack_start(LIVES_BOX(dialog_vbox), label, TRUE, TRUE, 0);
  lives_label_set_selectable(LIVES_LABEL(label), TRUE);

  if (mainw && mainw->permmgr && (mainw->permmgr->cmdlist || mainw->permmgr->futures))
    add_perminfo(dialog);

  if (mainw) {
    if (mainw->add_clear_ds_adv) {
      mainw->add_clear_ds_adv = FALSE;
      add_clear_ds_adv(LIVES_BOX(dialog_vbox));
    }

    if (warn_mask_number > 0) {
      add_warn_check(LIVES_BOX(dialog_vbox), warn_mask_number);
    }

    if (mainw->xlays) {
      add_xlays_widget(LIVES_BOX(dialog_vbox));
    }

    if (mainw->iochan && !widget_opts.non_modal) {
      LiVESWidget *details_button = lives_dialog_add_button_from_stock(LIVES_DIALOG(dialog), NULL, _("Show _Details"),
                                    LIVES_RESPONSE_SHOW_DETAILS);

      lives_signal_sync_connect(LIVES_GUI_OBJECT(details_button), LIVES_WIDGET_CLICKED_SIGNAL,
                                LIVES_GUI_CALLBACK(lives_general_button_clicked), NULL);
    }
  }

  if (okbutton || cancelbutton) {
    accel_group = LIVES_ACCEL_GROUP(lives_accel_group_new());
    lives_window_add_accel_group(LIVES_WINDOW(dialog), accel_group);
  }

  if (cancelbutton) {
    lives_widget_add_accelerator(cancelbutton, LIVES_WIDGET_CLICKED_SIGNAL, accel_group,
                                 LIVES_KEY_Escape, (LiVESXModifierType)0, (LiVESAccelFlags)0);
  }

  if (okbutton && mainw && mainw->iochan) {
    lives_button_grab_default_special(okbutton);
    lives_widget_grab_focus(okbutton);
  } else if (defbutton) lives_button_grab_default_special(defbutton);

  lives_widget_show_all(dialog);
  //gdk_window_show_unraised(lives_widget_get_xwindow(dialog));

  if (mainw->mgeom)
    lives_window_center(LIVES_WINDOW(dialog));

  if (!widget_opts.non_modal)
    lives_window_set_modal(LIVES_WINDOW(dialog), TRUE);

  if (!transient) {
    char *wid = lives_strdup_printf("0x%08lx", (uint64_t)LIVES_XWINDOW_XID(lives_widget_get_xwindow(dialog)));
    if (!wid || !activate_x11_window(wid)) lives_window_set_keep_above(LIVES_WINDOW(dialog), TRUE);
  }
  if (cb_key) extra_cb(dialog, cb_key);

  if (mainw && mainw->add_trash_rb)
    trash_rb(LIVES_BUTTON_BOX(lives_dialog_get_action_area(LIVES_DIALOG(dialog))));

  return dialog;
}


LIVES_GLOBAL_INLINE LiVESWidget *create_question_dialog(const char *title, const char *text) {
  LiVESWidget *dialog = create_message_dialog(LIVES_DIALOG_QUESTION, text, 0);
  lives_window_set_title(LIVES_WINDOW(dialog), title);
  return dialog;
}


boolean do_warning_dialogf(const char *fmt, ...) {
  va_list xargs;
  boolean resb;
  char *textx;
  va_start(xargs, fmt);
  textx = lives_strdup_vprintf(fmt, xargs);
  va_end(xargs);
  resb = do_warning_dialog_with_check(textx, 0);
  lives_free(textx);
  return resb;
}


LIVES_GLOBAL_INLINE boolean do_warning_dialog(const char *text) {
  return do_warning_dialog_with_check(text, 0);
}


boolean do_warning_dialog_with_check(const char *text, uint64_t warn_mask_number) {
  // show OK/CANCEL, returns FALSE if cancelled
  LiVESWidget *warning;
  int response = 1;
  char *mytext;

  if (prefs->warning_mask & warn_mask_number) return TRUE;

  mytext = lives_strdup(text); // must copy this because of translation issues

  warning = create_message_dialog(LIVES_DIALOG_WARN_WITH_CANCEL, mytext, warn_mask_number);

  response = lives_dialog_run(LIVES_DIALOG(warning));
  lives_widget_destroy(warning);

  lives_widget_process_updates(LIVES_MAIN_WINDOW_WIDGET);
  lives_freep((void **)&mytext);

  return (response == LIVES_RESPONSE_OK);
}


boolean do_yesno_dialog_with_check(const char *text, uint64_t warn_mask_number) {
  // show YES/NO, returns TRUE for YES
  LiVESWidget *warning;
  int response = 1;
  char *mytext;

  if (prefs->warning_mask & warn_mask_number) {
    return TRUE;
  }

  mytext = lives_strdup(text); // must copy this because of translation issues

  do {
    warning = create_message_dialog(LIVES_DIALOG_YESNO, mytext, warn_mask_number);
    response = lives_dialog_run(LIVES_DIALOG(warning));
    lives_widget_destroy(warning);
  } while (response == LIVES_RESPONSE_RETRY);

  lives_widget_process_updates(LIVES_MAIN_WINDOW_WIDGET);
  lives_freep((void **)&mytext);

  return (response == LIVES_RESPONSE_YES);
}


LIVES_GLOBAL_INLINE LiVESWindow *get_transient_full(void) {
  LiVESWindow *transient = NULL;
  if (!prefs) return NULL;
  if (prefs->show_gui) {
    if (rdet && rdet->dialog) transient = LIVES_WINDOW(rdet->dialog);
    else if (prefsw && prefsw->prefs_dialog) transient = LIVES_WINDOW(prefsw->prefs_dialog);
    else if (!rte_window_hidden()) transient = LIVES_WINDOW(rte_window);
    else if (LIVES_MAIN_WINDOW_WIDGET && mainw->is_ready) transient = LIVES_WINDOW(LIVES_MAIN_WINDOW_WIDGET);
  }
  return transient;
}


boolean do_yesno_dialogf(const char *fmt, ...) {
  // show Yes/No, returns TRUE if Yes
  LiVESWidget *warning;
  int response;
  va_list xargs;
  char *textx;

  va_start(xargs, fmt);
  textx = lives_strdup_vprintf(fmt, xargs);
  va_end(xargs);

  warning = create_message_dialog(LIVES_DIALOG_YESNO, textx, 0);
  lives_free(textx);
  response = lives_dialog_run(LIVES_DIALOG(warning));
  lives_widget_destroy(warning);
  lives_widget_process_updates(LIVES_MAIN_WINDOW_WIDGET);
  return (response == LIVES_RESPONSE_YES);
}


boolean do_yesno_dialog(const char *text) {
  // show Yes/No, returns TRUE if Yes
  LiVESWidget *warning;
  int response;

  warning = create_message_dialog(LIVES_DIALOG_YESNO, text, 0);
  lives_widget_show_all(warning);
  response = lives_dialog_run(LIVES_DIALOG(warning));
  lives_widget_destroy(warning);
  lives_widget_process_updates(LIVES_MAIN_WINDOW_WIDGET);
  return (response == LIVES_RESPONSE_YES);
}


static LiVESResponseType _do_abort_cancel_retry_dialog(const char *mytext, lives_dialog_t dtype) {
  LiVESResponseType response;
  LiVESWidget *warning;

  do {
    warning = create_message_dialog(dtype, mytext, 0);
    lives_widget_show_all(warning);
    response = lives_dialog_run(LIVES_DIALOG(warning)); // looping on retry
    lives_widget_destroy(warning);
    lives_widget_process_updates(LIVES_MAIN_WINDOW_WIDGET);

    if (response == LIVES_RESPONSE_ABORT) {
      if (mainw->is_ready) {
        if (dtype == LIVES_DIALOG_ABORT || do_abort_check()) {
          if (CURRENT_CLIP_IS_VALID) {
            if (cfile->handle != NULL) {
              // stop any processing
              lives_kill_subprocesses(cfile->handle, TRUE);
            }
          }
          if (mainw->abort_hook_func)(*mainw->abort_hook_func)(NULL);
          LIVES_FATAL("Aborted");
          lives_notify(LIVES_OSC_NOTIFY_QUIT, mytext);
          exit(1);
        }
      } else {
        if (mainw->abort_hook_func)(*mainw->abort_hook_func)(NULL);
        LIVES_FATAL("Aborted");
        lives_notify(LIVES_OSC_NOTIFY_QUIT, mytext);
        exit(0);
      }
    }
  } while (response == LIVES_RESPONSE_ABORT);

  return response;
}


// returns LIVES_RESPONSE_CANCEL or LIVES_RESPONSE_RETRY
LIVES_GLOBAL_INLINE LiVESResponseType do_abort_cancel_retry_dialog(const char *text) {
  return _do_abort_cancel_retry_dialog(text, LIVES_DIALOG_ABORT_CANCEL_RETRY);
}


// always returns LIVES_RESPONSE_RETRY
LIVES_GLOBAL_INLINE LiVESResponseType do_abort_retry_dialog(const char *text) {
  return _do_abort_cancel_retry_dialog(text, LIVES_DIALOG_ABORT_RETRY);
}


// always returns LIVES_RESPONSE_OK
LIVES_GLOBAL_INLINE LiVESResponseType do_abort_ok_dialog(const char *text) {
  return _do_abort_cancel_retry_dialog(text, LIVES_DIALOG_ABORT_OK);
}

// does not return
LIVES_GLOBAL_INLINE void do_abort_dialog(const char *text) {
  _do_abort_cancel_retry_dialog(text, LIVES_DIALOG_ABORT);
}


LIVES_GLOBAL_INLINE LiVESResponseType do_retry_cancel_dialog(const char *text) {
  return _do_abort_cancel_retry_dialog(text, LIVES_DIALOG_RETRY_CANCEL);
}


LiVESResponseType do_error_dialogf(const char *fmt, ...) {
  // show error box
  LiVESResponseType resi;
  char *textx;
  va_list xargs;
  va_start(xargs, fmt);
  textx = lives_strdup_vprintf(fmt, xargs);
  va_end(xargs);
  resi = do_error_dialog_with_check(textx, 0);
  lives_free(textx);
  return resi;
}


LIVES_GLOBAL_INLINE LiVESResponseType do_error_dialog(const char *text) {
  // show error box
  return do_error_dialog_with_check(text, 0);
}


static LiVESResponseType _do_info_dialog(const char *text, const char *exp_title, LiVESList *exp_list) {
  LiVESResponseType ret = LIVES_RESPONSE_NONE;
  LiVESWidget *info_box = create_message_dialog(LIVES_DIALOG_INFO, text, 0);

  if (exp_list != NULL) {
    LiVESWidget *dab = lives_dialog_get_content_area(LIVES_DIALOG(info_box));
    add_list_expander(LIVES_BOX(dab), exp_title, ENC_DETAILS_WIN_H, ENC_DETAILS_WIN_V, exp_list);
    lives_widget_show_all(info_box);
  }

  if (!widget_opts.non_modal) {
    ret = lives_dialog_run(LIVES_DIALOG(info_box));
  }

  return ret;
}


LiVESResponseType do_info_dialogf(const char *fmt, ...) {
  // show info box
  LiVESResponseType resi;
  char *textx;
  va_list xargs;
  va_start(xargs, fmt);
  textx = lives_strdup_vprintf(fmt, xargs);
  va_end(xargs);
  resi = _do_info_dialog(textx, NULL, NULL);
  lives_free(textx);
  return resi;
}


LIVES_GLOBAL_INLINE LiVESResponseType do_info_dialog(const char *text) {
  // show info box - blocks until OK is pressed
  return _do_info_dialog(text, NULL, NULL);
}


LIVES_GLOBAL_INLINE LiVESResponseType do_info_dialog_with_expander(const char *text,
    const char *exp_text, LiVESList *list) {
  // show info box - blocks until OK is pressed
  return _do_info_dialog(text, exp_text, list);
}


LiVESResponseType do_error_dialog_with_check(const char *text, uint64_t warn_mask_number) {
  // show error box
  LiVESWidget *err_box;
  LiVESResponseType ret = LIVES_RESPONSE_NONE;

  if (prefs != NULL && (prefs->warning_mask & warn_mask_number)) return ret;
  err_box = create_message_dialog(warn_mask_number == 0 ? LIVES_DIALOG_ERROR :
                                  LIVES_DIALOG_WARN, text, warn_mask_number);

  if (!widget_opts.non_modal) {
    ret = lives_dialog_run(LIVES_DIALOG(err_box));
  }

  return ret;
}


char *ds_critical_msg(const char *dir, char **mountpoint, uint64_t dsval) {
  char *msg, *msgx, *tmp, *tmp2, *mp, *mpstr;
  char *dscr = lives_format_storage_space_string(prefs->ds_crit_level); ///< crit level
  char *dscu = lives_format_storage_space_string(dsval); ///< current level
  if (!mountpoint || !*mountpoint) mp = get_mountpoint_for(dir);
  else mp = *mountpoint;
  if (mp) {
    tmp = lives_markup_escape_text(mp, -1);
    mpstr = lives_strdup_printf("(%s)\n", tmp);
    lives_free(tmp);
  } else mpstr = lives_strdup("");
  tmp = lives_filename_to_utf8(dir, -1, NULL, NULL, NULL);
  tmp2 = lives_markup_escape_text(tmp, -1);
  lives_free(tmp);
  msg = lives_strdup_printf(
          _("<b>FREE SPACE IN THE PARTITION CONTAINING\n%s\n%sHAS FALLEN BELOW THE CRITICAL LEVEL OF %s\n"
            "CURRENT FREE SPACE IS %s\n</b>\n\n(Disk warning levels can be configured in Preferences / Warnings.)"),
          tmp2, mpstr, dscr, dscu);
  msgx = insert_newlines(msg, MAX_MSG_WIDTH_CHARS);
  lives_free(msg); lives_free(tmp2); lives_free(dscr);
  lives_free(dscu); lives_free(mpstr);
  if (mountpoint) {
    if (!*mountpoint) *mountpoint = mp;
  } else if (mp) lives_free(mp);
  return msgx;
}


char *ds_warning_msg(const char *dir, char **mountpoint, uint64_t dsval, uint64_t cwarn, uint64_t nwarn) {
  char *msg, *msgx, *tmp, *mp, *mpstr;
  char *dscw = lives_format_storage_space_string(cwarn); ///< warn level
  char *dscu = lives_format_storage_space_string(dsval); ///< current level
  char *dscn = lives_format_storage_space_string(nwarn); ///< next warn level
  if (!mountpoint || !*mountpoint) mp = get_mountpoint_for(dir);
  else mp = *mountpoint;
  if (mp) mpstr = lives_strdup_printf("(%s)\n", mp);
  else mpstr = lives_strdup("");
  msg = lives_strdup_printf(
          _("Free space in the partition containing\n%s\nhas fallen below the warning level of %s\nCurrent free space is %s\n\n"
            "(Next warning will be shown at %s. Disk warning levels can be configured in Preferences / Warnings.)"),
          (tmp = lives_filename_to_utf8(dir, -1, NULL, NULL, NULL)), mpstr, dscw, dscu, dscn);
  msgx = insert_newlines(msg, MAX_MSG_WIDTH_CHARS);
  lives_free(msg); lives_free(dscw); lives_free(mpstr);
  lives_free(dscu); lives_free(dscn);
  if (mountpoint) {
    if (!*mountpoint) *mountpoint = mp;
  } else if (mp) lives_free(mp);
  return msgx;
}


LIVES_GLOBAL_INLINE void do_abortblank_error(const char *what) {
  char *msg = lives_strdup_printf(_("%s may not be blank.\nClick Abort to exit LiVES immediately or Ok "
                                    "to continue with the default value."), what);
  do_abort_ok_dialog(msg);
  lives_free(msg);
}


LIVES_GLOBAL_INLINE void do_optarg_blank_err(const char *what) {
  char *msg = lives_strdup_printf(_("-%s requires an argument, ignoring it\n"), what);
  LIVES_WARN(msg);
  lives_free(msg);
}


LIVES_GLOBAL_INLINE void do_clip_divergence_error(int fileno) {
  char *msg = lives_strdup_printf(_("Errors were encountered when reloading LiVES' copy of the clip %s\n"
                                    "Please click Abort if you wish to exit from LiVES,\n"
                                    "or OK to update the clip details in LiVES and continue anyway.\n"),
                                  IS_VALID_CLIP(fileno) ? mainw->files[fileno]->name : "??????");
  do_abort_ok_dialog(msg);
  lives_free(msg);
  check_storage_space(fileno, FALSE);
}


LIVES_GLOBAL_INLINE void do_aud_during_play_error(void) {
  do_error_dialog(_("Audio players cannot be switched during playback."));
}


LiVESResponseType do_memory_error_dialog(char *op, size_t bytes) {
  LiVESResponseType response;
  char *sizestr, *msg;
  if (bytes > 0) {
    sizestr = lives_strdup_printf(_(" with size %ld bytes "), bytes);
  } else {
    sizestr = lives_strdup("");
  }
  msg = lives_strdup_printf(_("\n\nLiVES encountered a memory error when %s%s.\n"
                              "Click Abort to exit from LiVES, Cancel to abandon the operation\n"
                              "or Retry to try again. You may need to close some other applications first.\n"), op, sizestr);
  lives_free(sizestr);
  response = do_abort_cancel_retry_dialog(msg);
  lives_free(msg);
  return response;
}


LiVESResponseType handle_backend_errors(boolean can_retry) {
  /// handle error conditions returned from the back end

  char **array;
  char *addinfo;
  LiVESResponseType response = LIVES_RESPONSE_NONE;
  int pxstart = 1;
  int numtok;
  int i;

  if (mainw->cancelled != CANCEL_NONE) return LIVES_RESPONSE_ACCEPT; // if the user/system cancelled we can expect errors !

  numtok = get_token_count(mainw->msg, '|');

  array = lives_strsplit(mainw->msg, "|", numtok);

  if (numtok > 2 && !strcmp(array[1], "read")) {
    /// got read error from backend
    if (numtok > 3 && *(array[3])) addinfo = array[3];
    else addinfo = NULL;
    if (mainw->current_file == -1 || cfile == NULL || !cfile->no_proc_read_errors)
      do_read_failed_error_s(array[2], addinfo);
    pxstart = 3;
    THREADVAR(read_failed) = TRUE;
    THREADVAR(read_failed_file) = lives_strdup(array[2]);
    mainw->cancelled = CANCEL_ERROR;
    response = LIVES_RESPONSE_CANCEL;
  }

  else if (numtok > 2 && !strcmp(array[1], "write")) {
    /// got write error from backend
    if (numtok > 3 && *(array[3])) addinfo = array[3];
    else addinfo = NULL;
    if (mainw->current_file == -1 || cfile == NULL || !cfile->no_proc_write_errors)
      do_write_failed_error_s(array[2], addinfo);
    pxstart = 3;
    THREADVAR(write_failed) = TRUE;
    THREADVAR(write_failed_file) = lives_strdup(array[2]);
    mainw->cancelled = CANCEL_ERROR;
    response = LIVES_RESPONSE_CANCEL;
  }

  else if (numtok > 3 && !strcmp(array[1], "system")) {
    /// got (sub) system error from backend
    if (numtok > 4 && *(array[4])) addinfo = array[4];
    else addinfo = NULL;
    if (!CURRENT_CLIP_IS_VALID || !cfile->no_proc_sys_errors) {
      if (numtok > 5 && strstr(addinfo, "_ASKPERM_")) {
        /// sys error is possibly recoverable, but requires user PERMS
        /// ask for them and then return either LIVES_RESPONSE_CANCEL
        /// or LIVES_RESPONSE_ACCEPT, as well as setting mainw->perm_idx and mainw->perm_key
        if (lives_ask_permission(array, numtok, 5)) response = LIVES_RESPONSE_ACCEPT;
        else response = LIVES_RESPONSE_CANCEL;
        goto handled;
      } else {
        boolean trysudo = FALSE;
        if (addinfo && strstr(addinfo, "_TRY_SUDO_")) trysudo = TRUE;
        response = do_system_failed_error(array[2], atoi(array[3]), addinfo,
                                          can_retry, trysudo);
        if (response == LIVES_RESPONSE_RETRY) return response;
      }
    }
    pxstart = 3;
    mainw->cancelled = CANCEL_ERROR;
    response = LIVES_RESPONSE_CANCEL;
  }

  // for other types of errors...more info....
  /// set mainw->error but not mainw->cancelled
  lives_snprintf(mainw->msg, MAINW_MSG_SIZE, "\n\n");
  for (i = pxstart; i < numtok; i++) {
    if (!*(array[i]) || !strcmp(array[i], "ERROR")) break;
    lives_strappend(mainw->msg, MAINW_MSG_SIZE, _(array[i]));
    lives_strappend(mainw->msg, MAINW_MSG_SIZE, "\n");
  }

handled:
  lives_strfreev(array);

  mainw->error = TRUE;
  return response;
}


boolean check_backend_return(lives_clip_t *sfile) {
  // check return code after synchronous (foreground) backend commands
  lives_fread_string(mainw->msg, MAINW_MSG_SIZE, sfile->info_file);

  // TODO: consider permitting retry here
  if (!strncmp(mainw->msg, "error", 5)) handle_backend_errors(FALSE);

  return TRUE;
}


void pump_io_chan(LiVESIOChannel *iochan) {
  // pump data from stdout to textbuffer
  char *str_return = NULL;
  size_t retlen = 0;
  size_t plen;
  LiVESTextBuffer *optextbuf = lives_text_view_get_buffer(mainw->optextview);

#ifdef GUI_GTK
  LiVESError *gerr = NULL;

  if (!iochan->is_readable) return;
  g_io_channel_read_to_end(iochan, &str_return, &retlen, &gerr);
  if (gerr != NULL) lives_error_free(gerr);
#endif

#ifdef GUI_QT
  QByteArray qba = iochan->readAll();
  str_return = strdup(qba.constData());
  retlen = strlen(str_return);
#endif
  // check each line of str_return, if it contains ptext, (whitespace), then number get the number and set percentage

  if (retlen > 0 && mainw->proc_ptr) {
    double max;
    LiVESAdjustment *adj = lives_scrolled_window_get_vadjustment(LIVES_SCROLLED_WINDOW(((xprocess *)(
                             mainw->proc_ptr))->scrolledwindow));
    lives_text_buffer_insert_at_end(optextbuf, str_return);
    max = lives_adjustment_get_upper(adj);
    lives_adjustment_set_value(adj, max);

    if ((plen = strlen(prefs->encoder.ptext)) > 0) {
      boolean linebrk = FALSE;
      char *cptr = str_return;
      int ispct = 0;

      if (prefs->encoder.ptext[0] == '%') {
        ispct = 1;
        plen--;
      }

      while (cptr < (str_return + retlen - plen)) {
        if (!lives_strncmp(cptr, prefs->encoder.ptext + ispct, plen)) {
          cptr += plen;
          while (*cptr == ' ' || *cptr == '\n' || *cptr == '=') {
            if (*cptr == '\n') {
              linebrk = TRUE;
              break;
            }
            cptr++;
          }
          if (!linebrk) {
            if (ispct) mainw->proc_ptr->frames_done = (int)(strtod(cptr, NULL)
                  * (mainw->proc_ptr->progress_end - mainw->proc_ptr->progress_start + 1.) / 100.);
            else mainw->proc_ptr->frames_done = atoi(cptr);
          }
          break;
        }
        cptr++;
	// *INDENT-OFF*
      }}}
  // *INDENT-ON*

  lives_freep((void **)&str_return);
}


boolean check_storage_space(int clipno, boolean is_processing) {
  // check storage space in prefs->workdir
  lives_clip_t *sfile = NULL;

  int64_t dsval = -1;

  lives_storage_status_t ds;
  int retval;
  boolean did_pause = FALSE;

  char *msg, *tmp;
  char *pausstr = (_("Processing has been paused."));

  if (IS_VALID_CLIP(clipno)) sfile = mainw->files[clipno];

  do {
    if (mainw->dsu_valid && capable->ds_used > -1) {
      dsval = capable->ds_used;
    } else if (prefs->disk_quota) {
      dsval = disk_monitor_check_result(prefs->workdir);
      if (dsval >= 0) capable->ds_used = dsval;
    }
    ds = get_storage_status(prefs->workdir, mainw->next_ds_warn_level, &dsval, 0);
    capable->ds_free = dsval;
    if (ds == LIVES_STORAGE_STATUS_WARNING) {
      uint64_t curr_ds_warn = mainw->next_ds_warn_level;
      mainw->next_ds_warn_level >>= 1;
      if (mainw->next_ds_warn_level > (dsval >> 1)) mainw->next_ds_warn_level = dsval >> 1;
      if (mainw->next_ds_warn_level < prefs->ds_crit_level) mainw->next_ds_warn_level = prefs->ds_crit_level;
      if (is_processing && sfile && mainw->proc_ptr && !mainw->effects_paused &&
          lives_widget_is_visible(mainw->proc_ptr->pause_button)) {
        on_effects_paused(LIVES_BUTTON(mainw->proc_ptr->pause_button), NULL);
        did_pause = TRUE;
      }

      tmp = ds_warning_msg(prefs->workdir, &capable->mountpoint, dsval, curr_ds_warn, mainw->next_ds_warn_level);
      if (!did_pause)
        msg = lives_strdup_printf("\n%s\n", tmp);
      else
        msg = lives_strdup_printf("\n%s\n%s\n", tmp, pausstr);
      lives_free(tmp);
      mainw->add_clear_ds_button = TRUE; // gets reset by do_warning_dialog()
      if (!do_warning_dialog(msg)) {
        lives_free(msg);
        lives_free(pausstr);
        mainw->cancelled = CANCEL_USER;
        if (is_processing) {
          if (sfile) sfile->nokeep = TRUE;
          on_cancel_keep_button_clicked(NULL, NULL); // press the cancel button
        }
        return FALSE;
      }
      lives_free(msg);
    } else if (ds == LIVES_STORAGE_STATUS_CRITICAL) {
      if (is_processing && sfile && mainw->proc_ptr && !mainw->effects_paused &&
          lives_widget_is_visible(mainw->proc_ptr->pause_button)) {
        on_effects_paused(LIVES_BUTTON(mainw->proc_ptr->pause_button), NULL);
        did_pause = TRUE;
      }
      tmp = ds_critical_msg(prefs->workdir, &capable->mountpoint, dsval);
      if (!did_pause)
        msg = lives_strdup_printf("\n%s\n", tmp);
      else {
        char *xpausstr = lives_markup_escape_text(pausstr, -1);
        msg = lives_strdup_printf("\n%s\n%s\n", tmp, xpausstr);
        lives_free(xpausstr);
      }
      lives_free(tmp);
      widget_opts.use_markup = TRUE;
      retval = do_abort_cancel_retry_dialog(msg);
      widget_opts.use_markup = FALSE;
      lives_free(msg);
      if (retval == LIVES_RESPONSE_CANCEL) {
        if (is_processing) {
          if (sfile) sfile->nokeep = TRUE;
          on_cancel_keep_button_clicked(NULL, NULL); // press the cancel button
        }
        mainw->cancelled = CANCEL_ERROR;
        lives_free(pausstr);
        return FALSE;
      }
    }
  } while (ds == LIVES_STORAGE_STATUS_CRITICAL);

  if (ds == LIVES_STORAGE_STATUS_OVER_QUOTA && !mainw->is_processing) {
    run_diskspace_dialog();
  }

  if (did_pause && mainw->effects_paused) {
    on_effects_paused(LIVES_BUTTON(mainw->proc_ptr->pause_button), NULL);
  }

  lives_free(pausstr);

  return TRUE;
}


static void cancel_process(boolean visible) {
  if (visible) {
    if (mainw->preview_box != NULL && !mainw->preview) lives_widget_set_tooltip_text(mainw->p_playbutton, _("Play all"));
    if (accelerators_swapped) {
      if (!mainw->preview) lives_widget_set_tooltip_text(mainw->m_playbutton, _("Play all"));
      lives_widget_remove_accelerator(mainw->proc_ptr->preview_button, mainw->accel_group, LIVES_KEY_p, (LiVESXModifierType)0);
      lives_widget_add_accelerator(mainw->playall, LIVES_WIDGET_ACTIVATE_SIGNAL, mainw->accel_group, LIVES_KEY_p,
                                   (LiVESXModifierType)0,
                                   LIVES_ACCEL_VISIBLE);
    }
    if (mainw->proc_ptr != NULL) {
      lives_widget_destroy(LIVES_WIDGET(mainw->proc_ptr->processing));
      lives_free(mainw->proc_ptr);
      mainw->proc_ptr = NULL;
    }
    mainw->is_processing = FALSE;
    if (!(cfile->menuentry == NULL)) {
      sensitize();
    }
  } else {
    /// ????
    mainw->is_processing = TRUE;
  }
  if (visible && mainw->current_file > -1 && cfile->clip_type == CLIP_TYPE_DISK && ((mainw->cancelled != CANCEL_NO_MORE_PREVIEW
      && mainw->cancelled != CANCEL_PREVIEW_FINISHED && mainw->cancelled != CANCEL_USER) || !cfile->opening)) {
    lives_rm(cfile->info_file);
  }
}


static void disp_fraction(double fraction_done, double timesofar, xprocess * proc) {
  // display fraction done and estimated time remaining
#ifdef PROGBAR_IS_ENTRY
  char *tmp;
#endif
  char *prog_label;
  double est_time;

  if (fraction_done > 1.) fraction_done = 1.;
  if (fraction_done < 0.) fraction_done = 0.;

  if (fraction_done > disp_fraction_done + .0001)
    lives_progress_bar_set_fraction(LIVES_PROGRESS_BAR(proc->progressbar), fraction_done);

  est_time = timesofar / fraction_done - timesofar;
  prog_label = lives_strdup_printf(_("\n%d%% done. Time remaining: %u sec\n"), (int)(fraction_done * 100.),
                                   (uint32_t)(est_time + .5));
#ifdef PROGBAR_IS_ENTRY
  tmp = lives_strtrim(prog_label);
  widget_opts.justify = LIVES_JUSTIFY_CENTER;
  lives_entry_set_text(LIVES_ENTRY(mainw->proc_ptr->label3), tmp);
  widget_opts.justify = LIVES_JUSTIFY_DEFAULT;
  lives_free(tmp);
#else
  if (LIVES_IS_LABEL(proc->label3)) lives_label_set_text(LIVES_LABEL(proc->label3), prog_label);
#endif
  lives_free(prog_label);

  disp_fraction_done = fraction_done;
}


static int progress_count;
static double progress_speed;
static int prog_fs_check;

#define PROG_LOOP_VAL 200

static void progbar_pulse_or_fraction(lives_clip_t *sfile, int frames_done, double fraction_done) {
  double timesofar;

  if ((progress_count++ * progress_speed) >= PROG_LOOP_VAL) {
    if (frames_done <= mainw->proc_ptr->progress_end && mainw->proc_ptr->progress_end > 0 && !mainw->effects_paused &&
        frames_done > 0) {
      timesofar = (lives_get_current_ticks() - proc_start_ticks - mainw->timeout_ticks) / TICKS_PER_SECOND_DBL;
      if (fraction_done < 0.)
        fraction_done = (double)(frames_done - mainw->proc_ptr->progress_start)
                        / (double)(mainw->proc_ptr->progress_end - mainw->proc_ptr->progress_start + 1.);
      disp_fraction(fraction_done, timesofar, mainw->proc_ptr);
      progress_count = 0;
      progress_speed = 4.;
    } else {
      lives_progress_bar_pulse(LIVES_PROGRESS_BAR(mainw->proc_ptr->progressbar));
      progress_count = 0;
      if (!mainw->is_rendering)  progress_speed = 2.;
    }
  }
  lives_widget_context_update();
}


void update_progress(boolean visible) {
  double fraction_done, timesofar;
  static double est_time = 0., frac_done = -1;
  char *prog_label;

  if (cfile->opening && cfile->clip_type == CLIP_TYPE_DISK && !cfile->opening_only_audio &&
      (cfile->hsize > 0 || cfile->vsize > 0 || cfile->frames > 0) && (!mainw->effects_paused || !shown_paused_frames)) {
    uint32_t apxl;
    ticks_t currticks = lives_get_current_ticks();
    if ((currticks - last_open_check_ticks) > OPEN_CHECK_TICKS *
        ((apxl = get_approx_ln((uint32_t)cfile->opening_frames)) < 50 ? apxl : 50) ||
        (mainw->effects_paused && !shown_paused_frames)) {
      mainw->proc_ptr->frames_done = cfile->end = cfile->opening_frames = get_frame_count(mainw->current_file,
                                     cfile->opening_frames > 1 ? cfile->opening_frames : 1);
      last_open_check_ticks = currticks;
      if (cfile->opening_frames > 1) {
        if (cfile->frames > 0 && cfile->frames != 123456789) {
          fraction_done = (double)(cfile->opening_frames - 1.) / (double)cfile->frames;
          if (fraction_done > 1.) fraction_done = 1.;
          if (!mainw->effects_paused) {
            timesofar = (currticks - proc_start_ticks - mainw->timeout_ticks) / TICKS_PER_SECOND_DBL;
            est_time = timesofar / fraction_done - timesofar;
          }
          lives_progress_bar_set_fraction(LIVES_PROGRESS_BAR(mainw->proc_ptr->progressbar), fraction_done);
          if (est_time != -1.) prog_label = lives_strdup_printf(_("\n%d/%d frames opened. Time remaining %u sec.\n"),
                                              cfile->opening_frames - 1, cfile->frames, (uint32_t)(est_time + .5));
          else prog_label = lives_strdup_printf(_("\n%d/%d frames opened.\n"), cfile->opening_frames - 1, cfile->frames);
        } else {
          lives_progress_bar_pulse(LIVES_PROGRESS_BAR(mainw->proc_ptr->progressbar));
          prog_label = lives_strdup_printf(_("\n%d frames opened.\n"), cfile->opening_frames - 1);
        }
#ifdef PROGBAR_IS_ENTRY
        widget_opts.justify = LIVES_JUSTIFY_CENTER;
        lives_entry_set_text(LIVES_ENTRY(mainw->proc_ptr->label3), prog_label);
        widget_opts.justify = LIVES_JUSTIFY_DEFAULT;
#else
        lives_label_set_text(LIVES_LABEL(mainw->proc_ptr->label3), prog_label);
#endif
        lives_free(prog_label);
        cfile->start = cfile->end > 0 ? 1 : 0;
        showclipimgs();
      }
    }
    shown_paused_frames = mainw->effects_paused;
  } else {
    if (visible && mainw->proc_ptr->frames_done >= mainw->proc_ptr->progress_start) {
      if (progress_count == 0) check_storage_space(mainw->current_file, TRUE);
      // display progress fraction or pulse bar
      progbar_pulse_or_fraction(cfile, mainw->proc_ptr->frames_done, frac_done);
      //sched_yield();
      lives_usleep(prefs->sleep_time);
    }
  }
}

//#define SHOW_CACHE_PREDICTIONS

#define ENABLE_PRECACHE
static short scratch = SCRATCH_NONE;

int process_one(boolean visible) {
  // INTERNAL PLAYER
  static frames_t last_req_frame = 0;
  static int last_pwidth = 0, last_pheight = 0;
  static int64_t last_seek_pos = 0;
  lives_clip_t *sfile = cfile;
  _vid_playback_plugin *old_vpp;
  ticks_t new_ticks;
  lives_time_source_t time_source;
  frames_t requested_frame = 0;
  boolean show_frame = FALSE;
  boolean did_switch = FALSE;
  int old_current_file, old_playing_file;
#ifdef ENABLE_PRECACHE
  int delta = 0;
#endif
  int aplay_file = 0;
#ifdef RT_AUDIO
  double audio_stretch = 1.0;
  ticks_t audio_ticks = 0;
#endif
  old_current_file = mainw->current_file;

  if (visible) goto proc_dialog;

  sfile = mainw->files[mainw->playing_file];

  old_playing_file = mainw->playing_file;
  old_vpp = mainw->vpp;

  // time is obtained as follows:
  // -  if there is an external transport or clock active, we take our time from that
  // -  else if we have a fixed output framerate (e.g. we are streaming) we take our time from
  //         the system clock
  //  in these cases we adjust our audio rate slightly to keep in synch with video
  // - otherwise, we take the time from soundcard by counting samples played (the normal case),
  //   and we synch video with that; however, the soundcard time only updates when samples are played -
  //   so, between updates we interpolate with the system clock and then adjust when we get a new value
  //   from the card
  //g_print("process_one @ %f\n", lives_get_current_ticks() / TICKS_PER_SECOND_DBL);

  time_source = LIVES_TIME_SOURCE_NONE;

  mainw->currticks = lives_get_current_playback_ticks(mainw->origsecs, mainw->orignsecs, &time_source);
  if (mainw->currticks == -1) {
    if (time_source == LIVES_TIME_SOURCE_SOUNDCARD) handle_audio_timeout();
    mainw->cancelled = CANCEL_ERROR;
    return mainw->cancelled;
  }

  if (init_timers) {
    init_timers = FALSE;
    mainw->last_startticks = mainw->startticks = last_anim_ticks = mainw->fps_mini_ticks = mainw->currticks;
    mainw->last_startticks--;
    mainw->fps_mini_measure = 0;
    last_req_frame = sfile->frameno - 1;
    getahead = test_getahead = -1;
    mainw->actual_frame = sfile->frameno;
  }

  if (mainw->wall_ticks > last_cpuload_ticks + 10 * TICKS_PER_SECOND_DBL) {
    g_print("CPU LOAD IS %.4f\n", (double)get_cpu_load(0) / (double)MILLIONS(1));
    last_cpuload_ticks = mainw->wall_ticks;
  }

  mainw->audio_stretch = 1.0;

#define ADJUST_AUDIO_RATE
#ifdef ADJUST_AUDIO_RATE
  // adjust audio rate slightly if we are behind or ahead
  // shouldn't need this since normally we sync video to soundcard
  // - unless we are controlled externally (e.g. jack transport) or system clock is forced
  if (time_source != LIVES_TIME_SOURCE_SOUNDCARD) {
#ifdef ENABLE_JACK
    if (prefs->audio_src == AUDIO_SRC_INT && prefs->audio_player == AUD_PLAYER_JACK && mainw->jackd != NULL &&
        IS_VALID_CLIP(mainw->playing_file)  &&
        sfile->achans > 0 && (!mainw->is_rendering || (mainw->multitrack != NULL && !mainw->multitrack->is_rendering)) &&
        (mainw->currticks - mainw->offsetticks) > TICKS_PER_SECOND * 10 && ((audio_ticks = lives_jack_get_time(mainw->jackd)) >
            mainw->offsetticks || audio_ticks == -1)) {
      if (audio_ticks == -1) {
        if (mainw->cancelled == CANCEL_NONE) {
          if (IS_VALID_CLIP(mainw->playing_file)  && !sfile->is_loaded) mainw->cancelled = CANCEL_NO_PROPOGATE;
          else mainw->cancelled = CANCEL_AUDIO_ERROR;
          return mainw->cancelled;
        }
      }
      if ((audio_stretch = (double)(audio_ticks - mainw->offsetticks) / (double)(mainw->currticks - mainw->offsetticks)) < 2. &&
          audio_stretch > 0.5) {
        // if audio_stretch is > 1. it means that audio is playing too fast
        // < 1. it is playing too slow

        // if too fast we increase the apparent sample rate so that it gets downsampled more
        // if too slow we decrease the apparent sample rate so that it gets upsampled more
        mainw->audio_stretch = audio_stretch;
      }
    }
#endif

#ifdef HAVE_PULSE_AUDIO
    if (prefs->audio_src == AUDIO_SRC_INT && prefs->audio_player == AUD_PLAYER_PULSE && mainw->pulsed != NULL &&
        CURRENT_CLIP_IS_VALID &&
        sfile->achans > 0 && (!mainw->is_rendering || (mainw->multitrack != NULL && !mainw->multitrack->is_rendering)) &&
        (mainw->currticks - mainw->offsetticks) > TICKS_PER_SECOND * 10 &&
        ((audio_ticks = lives_pulse_get_time(mainw->pulsed)) >
         mainw->offsetticks || audio_ticks == -1)) {
      if (audio_ticks == -1) {
        if (mainw->cancelled == CANCEL_NONE) {
          if (sfile && !sfile->is_loaded) mainw->cancelled = CANCEL_NO_PROPOGATE;
          else mainw->cancelled = CANCEL_AUDIO_ERROR;
          return mainw->cancelled;
        }
      }
      // fps is synched to external source, so we adjust the audio rate to fit
      if ((audio_stretch = (double)(audio_ticks - mainw->offsetticks) / (double)(mainw->clock_ticks
                           + mainw->offsetticks)) < 2. &&  audio_stretch > 0.5) {
        // if audio_stretch is > 1. it means that audio is playing too fast
        // < 1. it is playing too slow

        // if too fast we increase the apparent sample rate so that it gets downsampled more
        // if too slow we decrease the apparent sample rate so that it gets upsampled more
        mainw->audio_stretch = audio_stretch;
      }
    }
#endif
  }
#endif

  /// SWITCH POINT

  /// during playback this is the only place to update certain variables,
  /// e.g. current / playing file, playback plugin. Anywhere else it should be deferred by setting the appropriate
  /// update value (e.g. mainw->new_clip, mainw->new_vpp)
  /// the code will enforce this so that setting the values directly will cause playback to end

  if (mainw->current_file != old_current_file || mainw->playing_file != old_playing_file || mainw->vpp != old_vpp) {
    mainw->cancelled = CANCEL_INTERNAL_ERROR;
    return FALSE;
  }

  if (mainw->new_vpp) {
    mainw->vpp = open_vid_playback_plugin(mainw->new_vpp, TRUE);
    mainw->new_vpp = NULL;
    old_vpp = mainw->vpp;
  }

switch_point:

  mainw->noswitch = FALSE;

  if (mainw->new_clip != -1) {
    mainw->deltaticks = 0;

    if (IS_VALID_CLIP(mainw->playing_file)) {
      if (sfile->arate)
        /* g_print("HIB %d %d %d %d %ld %f %f %ld %ld %d %f\n", sfile->frameno, last_req_frame, mainw->playing_file, */
        /* 	aplay_file, sfile->aseek_pos, */
        /* 	sfile->fps * lives_pulse_get_pos(mainw->pulsed) + 1., (double)sfile->aseek_pos */
        /* 	/ (double)sfile->arps / 4. * sfile->fps + 1., */
        /* 	mainw->currticks, mainw->startticks, sfile->arps, sfile->fps); */

        sfile->frameno = sfile->last_frameno = last_req_frame + sig(sfile->pb_fps);

      if (mainw->frame_layer_preload) {
        check_layer_ready(mainw->frame_layer_preload);
        weed_layer_free(mainw->frame_layer_preload);
        mainw->frame_layer_preload = NULL;
        cleanup_preload = FALSE;
      }

      //g_print("ASEEK is %ld\n", sfile->aseek_pos);
    }

    do_quick_switch(mainw->new_clip);
    did_switch = TRUE;

    if (!IS_VALID_CLIP(mainw->playing_file)) {
      if (IS_VALID_CLIP(mainw->new_clip)) goto switch_point;
      mainw->cancelled = CANCEL_INTERNAL_ERROR;
      cancel_process(visible);
      return ONE_MILLION + mainw->cancelled;
    }

    sfile = mainw->files[mainw->playing_file];
    sfile->last_frameno = sfile->frameno;

    /* if (sfile->arate) */
    /*   g_print("HIB2 %d %d %d %d %d %ld %f %f %ld %ld %d %f\n", mainw->actual_frame, sfile->frameno, last_req_frame, */
    /* 	      mainw->playing_file, aplay_file, sfile->aseek_pos, */
    /* 	      sfile->fps * lives_pulse_get_pos(mainw->pulsed) + 1., */
    /* 	      (double)sfile->aseek_pos / (double)sfile->arate / 4. * sfile->fps + 1., */
    /* 	      mainw->currticks, mainw->startticks, sfile->arps, sfile->fps); */

    cache_hits = cache_misses = 0;
    mainw->force_show = TRUE;
    mainw->actual_frame = mainw->files[mainw->new_clip]->frameno;
    mainw->new_clip = -1;
    mainw->blend_palette = WEED_PALETTE_END;
    getahead = -1;
    if (prefs->pbq_adaptive) reset_effort();
    // TODO: add a few to bungle_frames in case of decoder unchilling

    /// switch compensation allows us to give a brief impulse to the audio when switching
    // this may be adjusted for accuracy | a value > 1.0 will slow audio down on switch
#define SWITCH_COMPENSATION 1.0

    mainw->audio_stretch = SWITCH_COMPENSATION;
    scratch = SCRATCH_JUMP_NORESYNC;
    drop_off = TRUE;
    last_req_frame = sfile->frameno - 1;
    /// playing file should == current_file, but just in case store separate values.
    old_current_file = mainw->current_file;
    old_playing_file = mainw->playing_file;

    /* if (sfile->arate) */
    /*   g_print("seek vals: vid %d %ld = %f %d %f\n", sfile->frameno, sfile->aseek_pos, */
    /* 	      (double)sfile->aseek_pos / (double)sfile->arate / 4. * sfile->fps + 1., */
    /* 	      sfile->arate, sfile->fps); */
  }

  mainw->noswitch = TRUE;

  /// end SWITCH POINT

  // playing back an event_list
  // here we need to add mainw->offsetticks, to get the correct position whe playing back in multitrack
  if (!mainw->proc_ptr && cfile->next_event) {
    // playing an event_list
    if (mainw->scratch != SCRATCH_NONE && mainw->multitrack) {
#ifdef ENABLE_JACK_TRANSPORT
      // handle transport jump in multitrack : end current playback and restart it from the new position
      // TODO: retest this and enable in the clip_editor
      ticks_t transtc = q_gint64(jack_transport_get_time() * TICKS_PER_SECOND_DBL, cfile->fps);
      mainw->multitrack->pb_start_event = get_frame_event_at(mainw->multitrack->event_list, transtc, NULL, TRUE);
      if (mainw->cancelled == CANCEL_NONE) mainw->cancelled = CANCEL_EVENT_LIST_END;
#endif
    } else {
      if (mainw->multitrack) mainw->currticks += mainw->offsetticks; // add the offset of playback start time
      if (mainw->currticks >= event_start) {
        // see if we are playing a selection and reached the end
        if (mainw->multitrack && mainw->multitrack->playing_sel &&
            get_event_timecode(cfile->next_event) / TICKS_PER_SECOND_DBL >=
            mainw->multitrack->region_end) mainw->cancelled = CANCEL_EVENT_LIST_END;
        else {
          ticks_t ldt = mainw->last_display_ticks;
          mainw->noswitch = FALSE;
          cfile->next_event = process_events(cfile->next_event, FALSE, mainw->currticks);
          mainw->noswitch = TRUE;
          if (!cfile->next_event) mainw->cancelled = CANCEL_EVENT_LIST_END;
          else if (prefs->pbq_adaptive && mainw->last_display_ticks != ldt) {
            update_effort(spare_cycles + 1, FALSE);
            spare_cycles = 0ul;
          }
        }
      } else spare_cycles++;
    }

    lives_widget_context_update();

    if (mainw->cancelled == CANCEL_NONE) return 0;
    cancel_process(visible);
    return mainw->cancelled;
  }

  // free playback

  //#define SHOW_CACHE_PREDICTIONS
#define TEST_TRIGGER 9999

  /// Values may need tuning for each clip - possible future targets for the autotuner
#define DROPFRAME_TRIGGER 4
#define JUMPFRAME_TRIGGER 99999999 // we should retain cdata->jump_limit from the initial file open

  if (mainw->currticks - last_kbd_ticks > KEY_RPT_INTERVAL * 100000) {
    // if we have a cached key (ctrl-up, ctrl-down, ctrl-left, crtl-right) trigger it here
    // this is to avoid the keyboard repeat delay (dammit !) so we get smooth trickplay
    // BUT we need a timer sufficiently large so it isn't triggered on every loop, to produce a constant repeat rate
    // but not so large so it doesn't get triggered enough
    if (last_kbd_ticks > 0) handle_cached_keys();
    last_kbd_ticks = mainw->currticks;
  }

  new_ticks = mainw->currticks;
  if (new_ticks < mainw->startticks) new_ticks = mainw->startticks;

  show_frame = FALSE;
  requested_frame = sfile->frameno;

  if (sfile->pb_fps != 0.) {
    // calc_new_playback_postion returns a frame request based on the player mode and the time delta
    //
    // mainw->startticks is the timecode of the last frame shown
    // new_ticks is the (adjusted) current time
    // sfile->last_frameno, sfile->pb_fps (if playing) or sfile->fps (if not) are also used in the calculation
    // as well as selection bounds and loop mode settings (if appropriate)
    //
    // on return, new_ticks is set to either mainw->starticks or the timecode of the next frame to show
    // which will be <= the current time
    // and requested_frame is set to the frame to show. By default this is the frame we show, but we may vary
    // this depending on the cached frame

    sfile->frameno = requested_frame = calc_new_playback_position(mainw->current_file, mainw->startticks, &new_ticks);
    if (mainw->scratch != SCRATCH_NONE) scratch  = mainw->scratch;
    mainw->scratch = SCRATCH_NONE;

#ifdef ENABLE_PRECACHE
    if (scratch != SCRATCH_NONE) {
      getahead = test_getahead = -1;
      cleanup_preload = TRUE;
      mainw->pred_frame = -1;
      // fix for a/v sync
      if (!did_switch) sfile->last_play_sequence = mainw->play_sequence;
    }
#endif

    if (new_ticks != mainw->startticks && new_ticks != mainw->last_startticks
        && (requested_frame != last_req_frame || sfile->frames == 1
            || (mainw->playing_sel && sfile->start == sfile->end))) {
      //g_print("%ld %ld %ld %d %d %d\n", mainw->currticks, mainw->startticks, new_ticks,
      //sfile->last_frameno, requested_frame, last_req_frame);
      if (mainw->fixed_fpsd <= 0. && (!mainw->vpp || mainw->vpp->fixed_fpsd <= 0. || !mainw->ext_playback)) {
        show_frame = TRUE;
      }
      if (prefs->show_dev_opts) jitter = (double)(mainw->currticks - new_ticks) / TICKS_PER_SECOND_DBL;
#ifdef ENABLE_PRECACHE
      if (test_getahead > 0) {
        if (recalc_bungle_frames) {
          /// we want to avoid the condition where we are constantly seeking ahead and because the seek may take a while
          /// to happen, we immediately need to seek again. This will cause the video stream to stutter. So to try to avoid this
          /// we will do an an EXTRA jump forwads which ideally will give the player a chance to catch up
          /// - in this condition, instead of showing the reqiested frame we will do the following:
          /// - if we have a cached frame, we will show that; otherwise we will advance the frame by 1 from the last frame.
          ///   and show that, since we can decode it quickly.
          /// - following this we will cache the "getahead" frame. The player will then render the getahead frame
          //     and keep reshowing it until the time catches up.
          /// (A future update will implement a more flexible caching system which will enable the possibility
          /// of caching further frames while we waut)
          /// - if we did not advance enough, we show the getahead frame and then do a larger jump.
          // ..'bungle frames' is a rough estimate of how far ahead we need to jump so that we land exaclty
          /// on the player's frame. 'getahead' is the target frame.
          /// after a jump, we adjust bungle_frames to try to jump more acurately the next tine
          /// however, it is impossible to get it right 100% of the time, as the actual value can vary unpredictably
          /// 'test_getahead' is used so that we can sometimes recalibrate without actually jumping the frame
          /// in future, we could also get a more accurate estimate by integrating statistics from the decoder.
          /// - useful values would be the frame decode time, keyframe positions, seek time to keyframe,  keyframe decode time.
          int dir = sig(sfile->pb_fps);
          delta = (test_getahead - requested_frame) * dir;
#ifdef SHOW_CACHE_PREDICTIONS
          g_print("gah (%d) %d, act %d %d, bungle %d, shouldabeen %d %s", mainw->effort, test_getahead,
                  sfile->frameno, requested_frame,
                  bungle_frames, bungle_frames - delta, getahead == -1 ? "(calibrating)" : "");
          if (delta < 0) g_print(" !!!!!\n");
          if (delta == 0) g_print(" EXACT\n");
          if (delta > 0) g_print(" >>>>\n");
#endif
          if (delta == 0)  bungle_frames++;
          if (delta > 0 && delta < 3 && bungle_frames > 1) bungle_frames--;
          else bungle_frames += (requested_frame - test_getahead) * dir;
          if (bungle_frames <= -dir) bungle_frames = 0;
          if (delta >= 0 && getahead > -1) drop_off = TRUE;
        }
        recalc_bungle_frames = FALSE;
        test_getahead = -1;
      }
#endif

#ifdef USE_GDK_FRAME_CLOCK
      if (display_ready) {
        show_frame = TRUE;
        /// not used
        display_ready = FALSE;
      }
#endif
    }
  }

  // play next frame
  if (LIVES_LIKELY(mainw->cancelled == CANCEL_NONE)) {
    // calculate the audio 'frame' for non-realtime audio players
    // for realtime players, we did this in calc_new_playback_position()
    if (!is_realtime_aplayer(prefs->audio_player)) {
      if (LIVES_UNLIKELY(mainw->loop_cont && (mainw->aframeno > (mainw->audio_end ? mainw->audio_end :
                                              sfile->laudio_time * sfile->fps)))) {
        mainw->firstticks = mainw->clock_ticks;
      }
    }

    if (mainw->force_show) {
      show_frame = TRUE;
    } else {
      if (mainw->fixed_fpsd > 0. || (mainw->vpp  && mainw->vpp->fixed_fpsd > 0. && mainw->ext_playback)) {
        ticks_t dticks;
        dticks = (mainw->clock_ticks - mainw->last_display_ticks) / TICKS_PER_SECOND_DBL;
        if ((mainw->fixed_fpsd > 0. && (dticks >= 1. / mainw->fixed_fpsd)) ||
            (mainw->vpp && mainw->vpp->fixed_fpsd > 0. && mainw->ext_playback &&
             dticks >= 1. / mainw->vpp->fixed_fpsd)) {
          show_frame = TRUE;
        }
      }
    }

    if (show_frame) {
      // time to show a new frame
      last_spare_cycles = spare_cycles;
      dropped = 0;
      if (LIVES_IS_PLAYING && (!mainw->event_list  || mainw->record || mainw->preview_rendering)) {
        /// calculate dropped frames, this is ABS(frame - last_frame) - 1
        if (scratch != SCRATCH_NONE || getahead > -1 || drop_off) dropped = 0;
        else {
          if (mainw->frame_layer_preload && !cleanup_preload && mainw->pred_clip == mainw->playing_file
              && mainw->pred_frame != 0 && (labs(mainw->pred_frame) - mainw->actual_frame) * sig(sfile->pb_fps) > 0
              && is_layer_ready(mainw->frame_layer_preload))
            dropped = ABS(requested_frame - mainw->pred_frame) - 1;
          else
            dropped = ABS(requested_frame - mainw->actual_frame) - 1;
          if (dropped < 0) dropped = 0;
        }
#ifdef ENABLE_PRECACHE
        if (getahead > -1) {
          if (mainw->pred_frame == -getahead) {
            if (is_layer_ready(mainw->frame_layer_preload))
              sfile->frameno = mainw->pred_frame = -mainw->pred_frame;
          } else {
            if (mainw->pred_frame == getahead) {
              if ((sfile->pb_fps > 0. && sfile->frameno >= getahead)
                  || (sfile->pb_fps < 0. && sfile->frameno <= getahead)) {
                if (sfile->frameno != getahead) {
                  getahead = -1;
                  mainw->pred_frame = 0;
                  cleanup_preload = TRUE;
                  if (sfile->pb_fps > 0.)  /// not sure why yet but this doesnt work for rev. pb
                    sfile->last_frameno = requested_frame;
                  drop_off = FALSE;
                }
              } else {
                sfile->frameno = getahead;
		// *INDENT-OFF*
              }}}}
	// *INDENT-ON*
        else {
          lives_direction_t dir;
          if (sfile->clip_type == CLIP_TYPE_FILE && scratch == SCRATCH_NONE
              && is_virtual_frame(mainw->playing_file, sfile->frameno)
              && dropped > 0 && ((sfile->pb_fps < 0. && !clip_can_reverse(mainw->playing_file))
                                 || abs(sfile->frameno - sfile->last_vframe_played) >= JUMPFRAME_TRIGGER
                                 || dropped >= MIN(TEST_TRIGGER, DROPFRAME_TRIGGER))) {
#ifdef SHOW_CACHE_PREDICTIONS
            if (abs(sfile->frameno - sfile->last_vframe_played) >= JUMPFRAME_TRIGGER) {
              lives_clip_data_t *cdata = ((lives_decoder_t *)sfile->ext_src)->cdata;
              if (cdata) {
                g_print("decoder: seek flags = %d, jump_limit = %ld, max_fps = %.4f\n", cdata->seek_flag,
                        cdata->jump_limit, cdata->max_decode_fps);
                g_print("vframe jump will be %d\n", requested_frame - sfile->last_vframe_played);
              }
            }
#endif
            dir = LIVES_DIRECTION_SIG(sfile->pb_fps);
            if (bungle_frames <= -dir || bungle_frames == 0) bungle_frames = dir;
            //bungle_frames += requested_frame - mainw->actual_frame - dir;
            test_getahead = requested_frame + bungle_frames * dir;
            if (test_getahead < 1 || test_getahead > sfile->frames) test_getahead = -1;
            else {
#ifdef SHOW_CACHE_PREDICTIONS
              g_print("getahead jumping to %d\n", test_getahead);
#endif
              recalc_bungle_frames = TRUE;
              if (dropped > 0 && delta <= 0 && ((sfile->pb_fps < 0. && (!clip_can_reverse(mainw->current_file)))
                                                || (abs(sfile->frameno - sfile->last_vframe_played) >= JUMPFRAME_TRIGGER)
                                                || dropped >= DROPFRAME_TRIGGER)) {
                getahead = test_getahead;
                if (mainw->pred_frame > 0 && (mainw->pred_frame - mainw->actual_frame) * dir > 0
                    && mainw->frame_layer_preload && is_layer_ready(mainw->frame_layer_preload))
                  sfile->frameno = mainw->pred_frame;
                else sfile->frameno = getahead;
		// *INDENT-OFF*
	      }}}
	  // *INDENT-ON*
#else
        if (1) {
#endif
        }

#ifdef HAVE_PULSE_AUDIO
        if (prefs->audio_player == AUD_PLAYER_PULSE) {
          if (getahead < 0 && new_ticks != mainw->startticks
              && (!mainw->pulsed || (mainw->pulsed->seek_pos == last_seek_pos
                                     && CLIP_HAS_AUDIO(mainw->pulsed->playing_file)))) {
            mainw->startticks = new_ticks;
            sfile->frameno = mainw->actual_frame;
          }
        }
#endif

#ifdef ENABLE_PRECACHE
        if (mainw->pred_clip == -1) {
          /// failed load, just reset
          mainw->frame_layer_preload = NULL;
          cleanup_preload = FALSE;
        } else if (cleanup_preload) {
          if (mainw->frame_layer_preload && is_layer_ready(mainw->frame_layer_preload)) {
            check_layer_ready(mainw->frame_layer_preload);
            weed_layer_free(mainw->frame_layer_preload);
            mainw->frame_layer_preload = NULL;
            cleanup_preload = FALSE;
          }
          if (mainw->frame_layer_preload) {
            cleanup_preload = FALSE;
          }
        }

        if (mainw->frame_layer_preload && !cleanup_preload) {
          if (mainw->pred_clip == mainw->current_file) {
            frames_t pframe = labs(mainw->pred_frame);
            if (((sfile->pb_fps > 0. && pframe >= mainw->actual_frame &&
                  (pframe <= requested_frame || is_virtual_frame(mainw->playing_file, sfile->frameno))) ||
                 (sfile->pb_fps < 0. && pframe <= mainw->actual_frame &&
                  (pframe >= requested_frame || is_virtual_frame(mainw->playing_file, sfile->frameno))))
                && ((getahead > -1 || pframe == requested_frame || is_layer_ready(mainw->frame_layer_preload)))) {
              sfile->frameno = pframe;
            }
            if (pframe == sfile->frameno) cache_hits++;
            else if (getahead == -1) {
              if ((sfile->pb_fps > 0. && pframe <= mainw->actual_frame)
                  || (sfile->pb_fps < 0. && pframe >= mainw->actual_frame)) {
                cleanup_preload = TRUE;
                if (pframe != mainw->actual_frame) {
#ifdef SHOW_CACHE_PREDICTIONS
                  g_print("WASTED cache frame %ld !!!! range was %d to %d or was not ready\n",
                          mainw->pred_frame, mainw->actual_frame,
                          sfile->frameno);
#endif
                  cache_misses++;
                }
		// *INDENT-OFF*
	      }}}}
	// *INDENT-ON*

        if (sfile->clip_type == CLIP_TYPE_FILE && is_virtual_frame(mainw->playing_file, sfile->frameno))
          sfile->last_vframe_played = sfile->frameno;
#endif
      }

      if (prefs->pbq_adaptive && scratch == SCRATCH_NONE) {
        if (requested_frame != last_req_frame) {
          /// update the effort calculation with dropped frames and spare_cycles
          if (dropped > 0) update_effort(abs(requested_frame - last_req_frame - 1), TRUE);
          update_effort(spare_cycles + 1, FALSE);
        }
      }

      if (getahead < 0) {
        /// this is where we rebase the time for the next frame calculation
        /// if getahead >= 0 then we want to keep the base at the last "played" frame,
        //   and keep repeating getahead until we reach it
        /// but we did update last_start_ticks
        sfile->last_frameno = requested_frame;
        // set
        if (new_ticks > mainw->startticks) mainw->startticks = new_ticks;
        if (scratch != SCRATCH_NONE) {
          mainw->currticks = lives_get_current_playback_ticks(mainw->origsecs, mainw->orignsecs, NULL);
          mainw->startticks = mainw->currticks;
        }
      }

      mainw->last_startticks = mainw->startticks;

#ifdef SHOW_CACHE_PREDICTIONS
      //g_print("dropped = %d, %d scyc = %ld %d %d\n", dropped, mainw->effort, spare_cycles, requested_frame, sfile->frameno);
#endif
      if (mainw->pwidth != last_pwidth || mainw->pheight != last_pheight) {
        mainw->pred_frame = 0;
        cleanup_preload = TRUE;
        getahead = -1;
      }

      drop_off = FALSE;
      last_pwidth = mainw->pwidth;
      last_pheight = mainw->pheight;
      if (mainw->force_show || ((sfile->frameno != mainw->actual_frame || (sfile->frames == 1 && sfile->frameno == 1)
                                 || (mainw->playing_sel && sfile->start == sfile->end))
#ifdef ENABLE_PRECACHE
                                && getahead < 0)
          || (getahead > -1 && mainw->frame_layer_preload && !cleanup_preload && requested_frame != last_req_frame
#endif
             )) {
        spare_cycles = 0;
        mainw->record_frame = requested_frame;

        /// note the audio seek position at the current frame. We will use this when switching clips
        /// we don;t know if the last audio buffer has been played or not yet, so we compensate by subtracting half the buffer length
#ifdef ENABLE_JACK
        // note the audio seek position
        if (prefs->audio_player == AUD_PLAYER_JACK && mainw->jackd != NULL) {
          aplay_file = mainw->jackd->playing_file;
          if (IS_VALID_CLIP(aplay_file)) {
            int qnt = mainw->files[aplay_file]->achans * (mainw->files[aplay_file]->asampsize >> 3);
            mainw->files[aplay_file]->aseek_pos =
              (double)((off_t)((double) mainw->pulsed->seek_pos / (double)mainw->files[aplay_file]->arps
                               / (mainw->files[aplay_file]->achans * mainw->files[aplay_file]->asampsize / 8)
                               * mainw->files[aplay_file]->fps + .5)) / mainw->files[aplay_file]->fps
              * mainw->files[aplay_file]->arps * qnt;
          }
        }
#endif

#ifdef HAVE_PULSE_AUDIO
        // note the audio seek position
        if (prefs->audio_player == AUD_PLAYER_PULSE && mainw->pulsed != NULL) {
          aplay_file = mainw->pulsed->playing_file;
          if (IS_VALID_CLIP(aplay_file)) {
            int qnt = mainw->files[aplay_file]->achans * (mainw->files[aplay_file]->asampsize >> 3);
            mainw->files[aplay_file]->aseek_pos = (int64_t)((double)((frames_t)((((double)mainw->pulsed->seek_pos
                                                  / (double)mainw->files[aplay_file]->arps / (double)qnt)
                                                  - ((double)(mainw->currticks - new_ticks) / TICKS_PER_SECOND_DBL))
                                                  * mainw->files[aplay_file]->fps))
                                                  / mainw->files[aplay_file]->fps * (double)mainw->files[aplay_file]->arps) * qnt;

            /* g_print("SPOS = %ld %d %d %ld %f\n", mainw->currticks, mainw->files[aplay_file]->frameno, */
            /* requested_frame, mainw->pulsed->seek_pos, */
            /* 	  (double) mainw->pulsed->seek_pos / (double)mainw->files[aplay_file]->arps / 4. * mainw->files[aplay_file]->fps + 1.); */
          }
        }
#endif

#if 0
        if (prefs->audio_player == AUD_PLAYER_NONE) {
          aplay_file = mainw->nullaudio->playing_file;
          if (IS_VALID_CLIP(aplay_file))
            mainw->files[aplay_file]->aseek_pos = nullaudio_get_seek_pos();
        }
#endif

        // load and display the new frame
#ifdef SHOW_CACHE_PREDICTIONS
        g_print("playing frame %d / %d at %ld (%ld : %ld) %.2f %ld %ld\n", sfile->frameno, requested_frame, mainw->currticks,
                mainw->startticks, new_ticks, (mainw->pulsed->in_use && IS_VALID_CLIP(mainw->pulsed->playing_file)
                                               && mainw->files[mainw->pulsed->playing_file]->arate != 0) ? (double)mainw->pulsed->seek_pos
                / (double)mainw->files[mainw->pulsed->playing_file]->arate / 4. * sfile->fps + 1. : 0. * sfile->fps + 1,
                lives_get_relative_ticks(mainw->origsecs, mainw->orignsecs), mainw->pulsed->seek_pos);
        last_seek_pos = mainw->pulsed->seek_pos;
#endif

        load_frame_image(sfile->frameno);
        mainw->inst_fps = get_inst_fps();
        if (prefs->show_player_stats) {
          mainw->fps_measure++;
        }

        /// ignore actual value of actual_frame, since it can be messed with (e.g. nervous mode)
        mainw->actual_frame = sfile->frameno;
        mainw->fps_mini_measure++;
      } // end load_frame_image()

      else spare_cycles++;

      last_req_frame = requested_frame;

#ifdef ENABLE_PRECACHE
      if (mainw->frame_layer_preload) {
        if (mainw->pred_clip != -1) {
          frames_t pframe = labs(mainw->pred_frame);
          if (mainw->pred_clip != mainw->current_file
              || (sfile->pb_fps >= 0. && (pframe <= requested_frame || pframe < sfile->frameno))
              || (sfile->pb_fps < 0. && (pframe >= requested_frame || pframe > sfile->frameno))) {
            cleanup_preload = TRUE;
            getahead = -1;
            drop_off = FALSE;
          }
        } else mainw->frame_layer_preload = NULL;
      }
#endif

      if (!prefs->vj_mode) {
        //g_print("lfi done @ %f\n", lives_get_current_ticks() / TICKS_PER_SECOND_DBL);
        if (mainw->last_display_ticks == 0) mainw->last_display_ticks = mainw->clock_ticks;
        else {
          if (mainw->vpp != NULL && mainw->ext_playback && mainw->vpp->fixed_fpsd > 0.)
            mainw->last_display_ticks += TICKS_PER_SECOND_DBL / mainw->vpp->fixed_fpsd;
          else if (mainw->fixed_fpsd > 0.)
            mainw->last_display_ticks += TICKS_PER_SECOND_DBL / mainw->fixed_fpsd;
          else mainw->last_display_ticks = mainw->clock_ticks;
        }
      }

      mainw->force_show = FALSE;
      /// set this in case we switch
      sfile->frameno = requested_frame;
      scratch = SCRATCH_NONE;
    } // end show_frame
    else spare_cycles++;
  }

#ifdef ENABLE_PRECACHE
  if (cleanup_preload) {
    if (mainw->frame_layer_preload) {
      if (getahead > -1 || is_layer_ready(mainw->frame_layer_preload)) {
        //wait_for_cleaner();
        if (mainw->pred_clip > 0) {
          check_layer_ready(mainw->frame_layer_preload);
          weed_layer_free(mainw->frame_layer_preload);
        }
        mainw->frame_layer_preload = NULL;
        mainw->pred_frame = 0;
        mainw->pred_clip = 0;
        cleanup_preload = FALSE;
	// *INDENT-OFF*
      }}}
  // *INDENT-ON*
#endif

  // paused
  if (LIVES_UNLIKELY(sfile->play_paused)) {
    mainw->startticks = mainw->currticks;
    mainw->video_seek_ready = TRUE;
  } else {
    if (!mainw->multitrack && scratch == SCRATCH_NONE && IS_NORMAL_CLIP(mainw->playing_file) && mainw->playing_file > 0
        && ((spare_cycles > 0ul && last_spare_cycles > 0ul) || (getahead > -1 && mainw->pred_frame != -getahead))) {
#ifdef SHOW_CACHE_PREDICTIONS
      //g_print("PRELOADING (%d %d %lu %p):", sfile->frameno, dropped, spare_cycles, mainw->frame_layer_preload);
#endif
#ifdef ENABLE_PRECACHE
      if (!mainw->frame_layer_preload) {
        if (!mainw->preview) {
          mainw->pred_clip = mainw->playing_file;
          if (getahead > -1) mainw->pred_frame = getahead;
          else {
            if (sfile->pb_fps > 0.)
              mainw->pred_frame = sfile->frameno + 1 + dropped;
            else
              mainw->pred_frame = sfile->frameno - 1 - dropped;
          }
          if (mainw->pred_frame > 0 && mainw->pred_frame < sfile->frames) {
            const char *img_ext = get_image_ext_for_type(sfile->img_type);
            if (!is_virtual_frame(mainw->pred_clip, mainw->pred_frame)) {
              mainw->frame_layer_preload = lives_layer_new_for_frame(mainw->pred_clip, mainw->pred_frame);
              pull_frame_threaded(mainw->frame_layer_preload, img_ext, (weed_timecode_t)mainw->currticks, 0, 0);
            } else {
              // if the target is a clip-frame we have to decode it now, since we cannot simply decode 2 frames simultaneously
              // (although it could be possible in the future to have 2 clone decoders and have them leapfrog...)
              // NOTE: change to labs when frames_t updated
              mainw->frame_layer_preload = lives_layer_new_for_frame(mainw->pred_clip, mainw->pred_frame);
              if (!pull_frame_at_size(mainw->frame_layer_preload, img_ext,
                                      (weed_timecode_t)mainw->currticks,
                                      sfile->hsize, sfile->vsize, WEED_PALETTE_END)) {
                if (mainw->frame_layer_preload) {
                  weed_layer_free(mainw->frame_layer_preload);
                  mainw->frame_layer_preload = NULL;
                  mainw->pred_clip = -1;
                }
#ifdef SHOW_CACHE_PREDICTIONS
                g_print("failed to load frame %ld\n", mainw->pred_frame);
#endif
              }
            }
            if (mainw->pred_clip != -1) {
#ifdef SHOW_CACHE_PREDICTIONS
              g_print("cached frame %ld\n", mainw->pred_frame);
#endif
              if (getahead > 0) {
                mainw->pred_frame = -getahead;
                mainw->force_show = TRUE;
              }
	      // *INDENT-OFF*
	    }}
	  else mainw->pred_frame = 0;
	}}
#ifdef SHOW_CACHE_PREDICTIONS
      //g_print("frame %ld already in cache\n", mainw->pred_frame);
#endif
#endif
    }}
  // *INDENT-ON*

proc_dialog:

  if (visible) {
    if (!mainw->proc_ptr) {
      // fixes a problem with opening preview with bg generator
      if (mainw->cancelled == CANCEL_NONE) mainw->cancelled = CANCEL_NO_PROPOGATE;
    } else {
      if (LIVES_IS_SPIN_BUTTON(mainw->framedraw_spinbutton))
        lives_spin_button_set_range(LIVES_SPIN_BUTTON(mainw->framedraw_spinbutton), 1,
                                    mainw->proc_ptr->frames_done);
      // set the progress bar %
      update_progress(visible);
    }

    frames_done = mainw->proc_ptr->frames_done;

    if (cfile->clip_type == CLIP_TYPE_FILE && cfile->fx_frame_pump > 0) {
      if (virtual_to_images(mainw->current_file, cfile->fx_frame_pump, cfile->fx_frame_pump, FALSE, NULL) > 0) {
        cfile->fx_frame_pump++;
      } else mainw->cancelled = CANCEL_ERROR;
      if (cfile->fx_frame_pump >= cfile->end) cfile->fx_frame_pump = 0; // all frames were realised
    }
  }

  if (LIVES_LIKELY(mainw->cancelled == CANCEL_NONE)) {
    boolean reload = FALSE;
    lives_rfx_t *xrfx;

    if ((xrfx = (lives_rfx_t *)mainw->vrfx_update) != NULL && fx_dialog[1] != NULL) {
      // the audio thread wants to update the parameter window
      mainw->vrfx_update = NULL;
      update_visual_params(xrfx, FALSE);
    }

    // the audio thread wants to update the parameter scroll(s)
    if (mainw->ce_thumbs) ce_thumbs_apply_rfx_changes();

    /// we are permitted to switch clips here under very restricitive circumstances, e.g when opening a clip
    if (mainw->cs_permitted) {
      mainw->cs_is_permitted = TRUE;
      old_current_file = mainw->current_file;
    }

refresh:
    //if (show_frame) g_print("lwcu start @ %f\n", lives_get_current_ticks() / TICKS_PER_SECOND_DBL);
    // a segfault here can indicate memory corruption in an FX plugin

    //if (mainw->currticks - last_anim_ticks > ANIM_LIMIT)

    lives_widget_context_update();

    //last_anim_ticks = mainw->currticks;
    //if (show_frame) g_print("lwcu end @ %f\n", lives_get_current_ticks() / TICKS_PER_SECOND_DBL);

    /// if we did switch clips then cancel the dialog without cancelling the background process
    if (mainw->cs_is_permitted) {
      mainw->cs_is_permitted = FALSE;
      if (mainw->current_file != old_current_file) mainw->cancelled = CANCEL_NO_PROPOGATE;
    }

    if (!CURRENT_CLIP_IS_VALID) {
      if (IS_VALID_CLIP(mainw->new_clip)) goto switch_point;
      mainw->cancelled = CANCEL_INTERNAL_ERROR;
    }

    if (mainw->cancelled != CANCEL_NONE) {
      cancel_process(visible);
      return ONE_MILLION + mainw->cancelled;
    }

    if (mainw->force_show) {
      mainw->force_show = FALSE;
      if (!visible && !((mainw->vpp != NULL && mainw->ext_playback && mainw->vpp->fixed_fpsd > 0.)
                        || (mainw->fixed_fpsd > 0.))) {
        reload = TRUE;
        goto refresh;
      }
    }

    if (reload) {
      reload = FALSE;
      load_frame_image(cfile->frameno);
      goto refresh;
    }

    return 0;
  }

  if (LIVES_IS_PLAYING) {
    if (mainw->record && !mainw->record_paused)
      event_list_add_end_events(mainw->event_list, TRUE);
    if (mainw->jack_can_stop) mainw->jack_can_start = FALSE;
    mainw->jack_can_stop = FALSE;
  }

  cancel_process(visible);

  return 2000000 + mainw->cancelled;
}

#ifdef USE_GDK_FRAME_CLOCK
static boolean using_gdk_frame_clock;
static GdkFrameClock *gclock;
static void clock_upd(GdkFrameClock * clock, gpointer user_data) {
  display_ready = TRUE;
}
#endif


static boolean reset_timebase(void) {
  // [IMPORTANT] we subtract these from every calculation to make the numbers smaller
#if _POSIX_TIMERS
  ticks_t originticks = lives_get_current_ticks();
  originticks *= TICKS_TO_NANOSEC;
  mainw->origsecs = originticks / ONE_BILLION;
  mainw->orignsecs = originticks - mainw->origsecs * ONE_BILLION;
#else

#ifdef USE_MONOTONIC_TIME
  mainw->origsecs = 0; // not used
  mainw->orignsecs = lives_get_monotonic_time() * 1000;
#else

  /***************************************************/
  gettimeofday(&tv, NULL);
  /***************************************************/

  mainw->origsecs = tv.tv_sec;
  mainw->orignsecs = tv.tv_usec * 1000;
#endif
#endif

#ifdef HAVE_PULSE_AUDIO
  if (prefs->audio_player == AUD_PLAYER_PULSE) {
    boolean pa_reset = FALSE;
    if (prefs->audio_src == AUDIO_SRC_INT) {
      if (mainw->pulsed != NULL && pa_time_reset(mainw->pulsed, 0)) {
        pa_reset = TRUE;
      }
    } else {
      if (mainw->pulsed_read != NULL && pa_time_reset(mainw->pulsed_read, 0)) {
        pa_reset = TRUE;
      }
    }
    if (!pa_reset) {
      handle_audio_timeout();
      return FALSE;
    }
  }
#endif

#ifdef ENABLE_JACK
  if (mainw->jackd != NULL) {
    jack_time_reset(mainw->jackd, 0);
  }
  if (mainw->jackd_read != NULL) {
    jack_time_reset(mainw->jackd_read, 0);
  }
#endif

  reset_playback_clock();
  return TRUE;
}


boolean do_progress_dialog(boolean visible, boolean cancellable, const char *text) {
  // monitor progress, return FALSE if the operation was cancelled

  // this is the outer loop for playback and all kinds of processing

  // visible is set for processing (progress dialog is visible)
  // or unset for video playback (progress dialog is not shown)
  char *mytext = NULL;
  frames_t frames_done, frames;
  boolean got_err = FALSE;

  // translation issues
  if (visible && text) mytext = lives_strdup(text);

  if (visible) {
    // check we have sufficient storage space
    if (mainw->next_ds_warn_level != 0 &&
        !check_storage_space(mainw->current_file, FALSE)) {
      lives_cancel_t cancelled = mainw->cancelled;
      on_cancel_keep_button_clicked(NULL, NULL);
      if (mainw->cancelled != CANCEL_NONE) mainw->cancelled = cancelled;
      d_print_cancelled();
      if ((mainw->disk_mon & MONITOR_QUOTA) && prefs->disk_quota) disk_monitor_forget();
      return FALSE;
    }
  }

  event_start = 0;
  audio_start = mainw->play_start;
  if (visible) accelerators_swapped = FALSE;
  frames_done = 0;
  disp_fraction_done = 0.;
  mainw->last_display_ticks = 0;
  shown_paused_frames = FALSE;

  mainw->cevent_tc = 0;

  progress_count = 0;
  progress_speed = 4.;
  prog_fs_check = 0;

  mainw->render_error = LIVES_RENDER_ERROR_NONE;

  if (!visible) {
    reset_frame_and_clip_index();
    mainw->force_show = TRUE;
    cleanup_preload = FALSE;
  } else mainw->force_show = FALSE;

  mainw->cancelled = CANCEL_NONE;
  mainw->error = FALSE;
  clear_mainw_msg();
  if (!mainw->preview || cfile->opening) mainw->timeout_ticks = 0;

  if (visible) {
    mainw->is_processing = TRUE;
    desensitize();
    procw_desensitize();
    lives_set_cursor_style(LIVES_CURSOR_BUSY, NULL);

    mainw->proc_ptr = create_processing(mytext);
    mainw->proc_ptr->owner = mainw->current_file;

    if (CURRENT_CLIP_IS_VALID) {
      mainw->proc_ptr->progress_start = cfile->progress_start;
      mainw->proc_ptr->progress_end = cfile->progress_end;
    } else {
      mainw->proc_ptr->progress_start = mainw->proc_ptr->progress_end = 0;
    }

    lives_freep((void **)&mytext);

    lives_progress_bar_set_pulse_step(LIVES_PROGRESS_BAR(mainw->proc_ptr->progressbar), .01);

    mainw->proc_ptr->frames_done = 0;

    if (!cancellable) {
      lives_widget_hide(mainw->proc_ptr->cancel_button);
    }

    if (!LIVES_IS_INTERACTIVE) {
      lives_widget_set_sensitive(mainw->proc_ptr->cancel_button, FALSE);
      if (mainw->proc_ptr->stop_button)
        lives_widget_set_sensitive(mainw->proc_ptr->stop_button, FALSE);
      lives_widget_set_sensitive(mainw->proc_ptr->pause_button, FALSE);
      lives_widget_set_sensitive(mainw->proc_ptr->preview_button, FALSE);
    }

    if (cfile->opening && (capable->has_sox_play || (prefs->audio_player == AUD_PLAYER_JACK && mainw->jackd) ||
                           (prefs->audio_player == AUD_PLAYER_PULSE && mainw->pulsed)) && !LIVES_IS_PLAYING) {
      if (mainw->preview_box) lives_widget_set_tooltip_text(mainw->p_playbutton, _("Preview"));
      lives_widget_set_tooltip_text(mainw->m_playbutton, _("Preview"));
      lives_widget_remove_accelerator(mainw->playall, mainw->accel_group, LIVES_KEY_p, (LiVESXModifierType)0);
      lives_widget_add_accelerator(mainw->proc_ptr->preview_button, LIVES_WIDGET_CLICKED_SIGNAL, mainw->accel_group, LIVES_KEY_p,
                                   (LiVESXModifierType)0, (LiVESAccelFlags)0);
      accelerators_swapped = TRUE;
    }
  }

  if (cfile->next_event) event_start = get_event_timecode(cfile->next_event);

  /// INIT here
  cache_hits = cache_misses = 0;
  dropped = 0;
  init_timers = TRUE;

  // mainw->origsecs, mainw->orignsecs is our base for quantising
  // (and is constant for each playback session)

  // firstticks is to do with the audio "frame" for sox, mplayer
  // startticks is the ticks value of the last frame played

  last_open_check_ticks = mainw->offsetticks = mainw->deltaticks = mainw->adjticks = 0;

#ifdef ENABLE_JACK
  if (mainw->record && prefs->audio_src == AUDIO_SRC_EXT && prefs->audio_player == AUD_PLAYER_JACK &&
      mainw->jackd_read && prefs->ahold_threshold > 0.) {
    // if recording with external audio, wait for audio threshold before commencing
    mainw->jackd_read->abs_maxvol_heard = 0.;
    cfile->progress_end = 0;
    do_threaded_dialog(_("Waiting for external audio"), TRUE);
    while (mainw->jackd_read->abs_maxvol_heard < prefs->ahold_threshold && mainw->cancelled == CANCEL_NONE) {
      lives_usleep(prefs->sleep_time);
      threaded_dialog_spin(0.);
      lives_widget_context_update();
    }
    end_threaded_dialog();
    mainw->proc_ptr = NULL;
    if (mainw->cancelled != CANCEL_NONE) {
      if ((mainw->disk_mon & MONITOR_QUOTA) && prefs->disk_quota) disk_monitor_forget();
      return FALSE;
    }
  }
#endif

#ifdef HAVE_PULSE_AUDIO
  // start audio recording now
  if (mainw->pulsed_read) {
    pulse_driver_uncork(mainw->pulsed_read);
  }
  if (mainw->record && prefs->audio_src == AUDIO_SRC_EXT && prefs->audio_player == AUD_PLAYER_PULSE &&
      prefs->ahold_threshold > 0.) {
    cfile->progress_end = 0;
    do_threaded_dialog(_("Waiting for external audio"), TRUE);
    while (mainw->pulsed_read->abs_maxvol_heard < prefs->ahold_threshold && mainw->cancelled == CANCEL_NONE) {
      lives_usleep(prefs->sleep_time);
      threaded_dialog_spin(0.);
      lives_widget_context_update();
    }
    end_threaded_dialog();
    if (mainw->cancelled != CANCEL_NONE) {
      if ((mainw->disk_mon & MONITOR_QUOTA) && prefs->disk_quota) disk_monitor_forget();
      return FALSE;
    }
  }
#endif
  last_kbd_ticks = 0;
  mainw->scratch = SCRATCH_NONE;
  if (mainw->iochan) lives_widget_show(mainw->proc_ptr->pause_button);
  display_ready = TRUE;

  last_time_source = LIVES_TIME_SOURCE_NONE;

  /////////////////////////
  if (!reset_timebase()) {
    mainw->cancelled = CANCEL_INTERNAL_ERROR;
    return FALSE;
  }
  //////////////////////////
  //if (mainw->disk_mon & MONITOR_GROWTH) disk_monitor_start(mainw->monitor_dir);
  if ((mainw->disk_mon & MONITOR_QUOTA && prefs->disk_quota)) disk_monitor_start(prefs->workdir);

  if (visible) {
    proc_start_ticks = lives_get_current_ticks();
  } else {
    // video playback
    if (mainw->event_list || !CLIP_HAS_VIDEO(mainw->playing_file)) mainw->video_seek_ready = TRUE;
    if (mainw->event_list || !CLIP_HAS_AUDIO(mainw->playing_file)) mainw->audio_seek_ready = TRUE;

#ifdef ENABLE_JACK_TRANSPORT
    if (mainw->jack_can_stop && !mainw->multitrack && (prefs->jack_opts & JACK_OPTS_TRANSPORT_CLIENT) &&
        !(mainw->record && !(prefs->rec_opts & REC_FRAMES) && !cfile->next_event)) {
      // calculate the start position from jack transport

      ticks_t ntc = jack_transport_get_time() * TICKS_PER_SECOND_DBL;
      boolean noframedrop = prefs->noframedrop;
      prefs->noframedrop = FALSE;
      cfile->last_frameno = 1;
      if (prefs->jack_opts & JACK_OPTS_TIMEBASE_START) {
        mainw->play_start = calc_new_playback_position(mainw->current_file, 0, &ntc);
      }
      prefs->noframedrop = noframedrop;
      if (prefs->jack_opts & JACK_OPTS_TIMEBASE_CLIENT) {
        // timebase client - follows jack transport position
        mainw->startticks = ntc;
      }
      mainw->currticks = ntc;
    }
#endif
    cfile->last_frameno = cfile->frameno = mainw->play_start;
  }

  if (!mainw->playing_sel) mainw->play_start = 1;

  if (mainw->multitrack && !mainw->multitrack->is_rendering) {
    // playback start from middle of multitrack
    // calculate when we "would have started" at time 0
    mainw->offsetticks = get_event_timecode(mainw->multitrack->pb_start_event);
  }

  // set initial audio seek position for current file
  if (cfile->achans) {
    mainw->aframeno = calc_frame_from_time4(mainw->current_file,
                                            cfile->aseek_pos / cfile->arps / cfile->achans / (cfile->asampsize >> 3));
  }
  frames = cfile->frames;
  cfile->frames = 0; // allow seek beyond video length
  // MUST do re-seek after setting origsecs in order to set our clock properly
  // re-seek to new playback start
#ifdef ENABLE_JACK
  if (prefs->audio_player == AUD_PLAYER_JACK && cfile->achans > 0 && cfile->laudio_time > 0. &&
      !mainw->is_rendering && !(cfile->opening && !mainw->preview) && mainw->jackd
      && mainw->jackd->playing_file > -1) {
    if (!jack_audio_seek_frame(mainw->jackd, mainw->aframeno)) {
      if (jack_try_reconnect()) jack_audio_seek_frame(mainw->jackd, mainw->aframeno);
      else mainw->video_seek_ready = mainw->audio_seek_ready = TRUE;
    }

    if (!(mainw->record && (prefs->audio_src == AUDIO_SRC_EXT || mainw->agen_key != 0 || mainw->agen_needs_reinit)))
      jack_get_rec_avals(mainw->jackd);
    else {
      mainw->rec_aclip = mainw->ascrap_file;
      mainw->rec_avel = 1.;
      mainw->rec_aseek = 0;
    }
    if (prefs->audio_src == AUDIO_SRC_INT)
      mainw->jackd->in_use = TRUE;
  }
#endif
#ifdef HAVE_PULSE_AUDIO
  if (prefs->audio_player == AUD_PLAYER_PULSE && cfile->achans > 0 && cfile->laudio_time > 0. &&
      !mainw->is_rendering && !(cfile->opening && !mainw->preview) && mainw->pulsed
      && mainw->pulsed->playing_file > -1) {
    if (!pulse_audio_seek_frame(mainw->pulsed, mainw->aframeno)) {
      handle_audio_timeout();
      if ((mainw->disk_mon & MONITOR_QUOTA) && prefs->disk_quota) disk_monitor_forget();
      return FALSE;
    }

    if (!(mainw->record && (prefs->audio_src == AUDIO_SRC_EXT || mainw->agen_key != 0 || mainw->agen_needs_reinit)))
      pulse_get_rec_avals(mainw->pulsed);
    else {
      mainw->rec_aclip = mainw->ascrap_file;
      mainw->rec_avel = 1.;
      mainw->rec_aseek = 0;
    }
  }
#endif
  cfile->frames = frames;

#ifdef USE_GDK_FRAME_CLOCK
  using_gdk_frame_clock = FALSE;
  if (prefs->show_gui) {
    using_gdk_frame_clock = TRUE;
    display_ready = FALSE;
    gclock = gtk_widget_get_frame_clock(LIVES_MAIN_WINDOW_WIDGET);
    gdk_frame_clock_begin_updating(gclock);
    lives_signal_sync_connect(LIVES_GUI_OBJECT(gclock), "update",
                              LIVES_GUI_CALLBACK(clock_upd), NULL);
  }
#endif

#ifdef HAVE_PULSE_AUDIO
  if (mainw->pulsed_read) {
    mainw->pulsed_read->is_paused = FALSE;
  }
#endif
#ifdef ENABLE_JACK
  if (mainw->jackd_read) {
    mainw->jackd_read->is_paused = FALSE;
  }
#endif

  if (mainw->record) mainw->record_paused = FALSE;

  if (!mainw->proc_ptr && cfile->next_event) {
    /// reset dropped frame count etc
    process_events(NULL, FALSE, 0);
  }

  if (prefs->pbq_adaptive) reset_effort();
  if (mainw->multitrack && !mainw->multitrack->is_rendering) mainw->effort = EFFORT_RANGE_MAX;
  getahead = -1;
  drop_off = FALSE;
  bungle_frames = -1;
  recalc_bungle_frames = FALSE;
  spare_cycles = 0ul;

  //try to open info file - or if internal_messaging is TRUE, we get mainw->msg
  // from the mainw->progress_fn function
  while (1) {
    while (!mainw->internal_messaging && ((!visible && (mainw->whentostop != STOP_ON_AUD_END ||
                                           is_realtime_aplayer(prefs->audio_player))) ||
                                          !lives_file_test(cfile->info_file, LIVES_FILE_TEST_EXISTS))) {
      // just pulse the progress bar, or play video
      // returns a code if pb stopped
      int ret;
      if ((ret = process_one(visible))) {
        //g_print("pb stopped, reason %d\n", ret);
        lives_set_cursor_style(LIVES_CURSOR_NORMAL, NULL);
#ifdef USE_GDK_FRAME_CLOCK
        if (using_gdk_frame_clock) {
          gdk_frame_clock_end_updating(gclock);
        }
#endif
        if ((mainw->disk_mon & MONITOR_QUOTA) && prefs->disk_quota) disk_monitor_forget();
        return FALSE;
      }

      /* if (mainw->disk_mon & MONITOR_GROWTH) { */
      /* 	int64_t dsused = disk_monitor_check_result(mainw->monitor_dir); */
      /* 	if (dsused >= 0) mainw->monitor_size = dsused; */
      /* 	disk_monitor_start(mainw->monitor_dir); */
      /* } */
      if ((mainw->disk_mon & MONITOR_QUOTA) && prefs->disk_quota) {
        int64_t dsused = disk_monitor_check_result(prefs->workdir);
        if (dsused >= 0) {
          capable->ds_used = dsused;
        }
        disk_monitor_start(prefs->workdir);
        mainw->dsu_valid = FALSE;
      }

      if (LIVES_UNLIKELY(mainw->agen_needs_reinit)) {
        // we are generating audio from a plugin and it needs reinit
        // - we do it in this thread so as not to hold up the player thread
        reinit_audio_gen();
      }

      if ((visible && !mainw->internal_messaging)
          || (LIVES_IS_PLAYING && CURRENT_CLIP_IS_VALID && cfile->play_paused)) lives_usleep(prefs->sleep_time);

      // normal playback, wth realtime audio player
      if (!visible && (mainw->whentostop != STOP_ON_AUD_END || is_realtime_aplayer(prefs->audio_player))) continue;

      if (mainw->iochan && !progress_count) {
        // pump data from stdout to textbuffer
        // this is for encoder output
        pump_io_chan(mainw->iochan);
      }
    }

    if (!mainw->internal_messaging) {
      // background processing (e.g. rendered effects)
      lives_fread_string(mainw->msg, MAINW_MSG_SIZE, cfile->info_file);
      progbar_pulse_or_fraction(cfile, mainw->proc_ptr->frames_done, mainw->proc_ptr->frac_done);
    }
    // else call realtime effect pass
    else {
      mainw->render_error = (*mainw->progress_fn)(FALSE);

      if (mainw->render_error >= LIVES_RENDER_ERROR) {
        got_err = TRUE;
        goto finish;
      }

      // display progress fraction or pulse bar
      if (*mainw->msg && (frames_done = atoi(mainw->msg)) > 0) {
        if (mainw->msg[lives_strlen(mainw->msg) - 1] == '%')
          mainw->proc_ptr->frac_done = atof(mainw->msg);
        else
          mainw->proc_ptr->frames_done = atoi(mainw->msg);
      } else
        mainw->proc_ptr->frames_done = 0;
      if (!mainw->effects_paused) {
        if (prog_fs_check-- <= 0) {
          check_storage_space(mainw->current_file, TRUE);
          prog_fs_check = PROG_LOOP_VAL;
        }
        progbar_pulse_or_fraction(cfile, mainw->proc_ptr->frames_done, mainw->proc_ptr->frac_done);
      } else lives_widget_context_update();
    }

    //    #define DEBUG
#ifdef DEBUG
    if (*(mainw->msg)) g_print("%s msg %s\n", cfile->info_file, mainw->msg);
#endif

    // we got a message from the backend...

    if (visible && (!accelerators_swapped || cfile->opening) && cancellable
        && (!cfile->nopreview || cfile->keep_without_preview)) {
      if (!cfile->nopreview && !(cfile->opening && mainw->multitrack)) {
        lives_widget_show(mainw->proc_ptr->preview_button);
      }

      // show buttons
      if (cfile->opening_loc) {
        lives_widget_hide(mainw->proc_ptr->pause_button);
        if (mainw->proc_ptr->stop_button)
          lives_widget_show(mainw->proc_ptr->stop_button);
      } else {
        lives_widget_show(mainw->proc_ptr->pause_button);
        if (mainw->proc_ptr->stop_button)
          lives_widget_hide(mainw->proc_ptr->stop_button);
      }

      if (!cfile->opening && !cfile->nopreview) {
        lives_button_grab_default_special(mainw->proc_ptr->preview_button);
        if (mainw->preview_box) lives_widget_set_tooltip_text(mainw->p_playbutton, _("Preview"));
        lives_widget_set_tooltip_text(mainw->m_playbutton, _("Preview"));
        lives_widget_remove_accelerator(mainw->playall, mainw->accel_group, LIVES_KEY_p, (LiVESXModifierType)0);
        lives_widget_add_accelerator(mainw->proc_ptr->preview_button, LIVES_WIDGET_CLICKED_SIGNAL,
                                     mainw->accel_group, LIVES_KEY_p,
                                     (LiVESXModifierType)0, (LiVESAccelFlags)0);
        accelerators_swapped = TRUE;
      }
    }

    //    g_print("MSG is %s\n", mainw->msg);

    if (lives_strncmp(mainw->msg, "completed", 8) && strncmp(mainw->msg, "error", 5) &&
        strncmp(mainw->msg, "killed", 6) && (visible ||
            ((lives_strncmp(mainw->msg, "video_ended", 11) || mainw->whentostop != STOP_ON_VID_END)
             && (lives_strncmp(mainw->msg, "audio_ended", 11) || mainw->preview ||
                 mainw->whentostop != STOP_ON_AUD_END)))) {
      // processing not yet completed...
      if (visible) {
        // last frame processed ->> will go from cfile->start to cfile->end
        int numtok = get_token_count(mainw->msg, '|');
        // get progress count from backend
        if (numtok > 1) {
          char **array = lives_strsplit(mainw->msg, "|", numtok);
          mainw->proc_ptr->frames_done = atoi(array[0]);
          if (numtok == 2 && *(array[1])) cfile->progress_end = atoi(array[1]);
          else if (numtok == 5 && *(array[4])) {
            // rendered generators
            cfile->start = cfile->undo_start = 1;
            cfile->frames = cfile->end = cfile->undo_end = atoi(array[0]);
            cfile->hsize = atoi(array[1]);
            cfile->vsize = atoi(array[2]);
            cfile->fps = cfile->pb_fps = strtod(array[3], NULL);
            if (cfile->fps == 0.) cfile->fps = cfile->pb_fps = prefs->default_fps;
            cfile->progress_end = atoi(array[4]);
          }
          lives_strfreev(array);
        } else {
          if (mainw->msg[lives_strlen(mainw->msg) - 1] == '%')
            mainw->proc_ptr->frac_done = atof(mainw->msg);
          else
            mainw->proc_ptr->frames_done = atoi(mainw->msg);
        }
      }

      // do a processing pass
      if (process_one(visible)) {
        lives_set_cursor_style(LIVES_CURSOR_NORMAL, NULL);
#ifdef USE_GDK_FRAME_CLOCK
        if (using_gdk_frame_clock) {
          gdk_frame_clock_end_updating(gclock);
        }
#endif
        if ((mainw->disk_mon & MONITOR_QUOTA) && prefs->disk_quota) disk_monitor_forget();
        return FALSE;
      }

      if ((mainw->disk_mon & MONITOR_QUOTA) && prefs->disk_quota) {
        int64_t dsused = disk_monitor_check_result(prefs->workdir);
        if (dsused >= 0) {
          capable->ds_used = dsused;
        }
        disk_monitor_start(prefs->workdir);
        mainw->dsu_valid = FALSE;
      }


      if (LIVES_UNLIKELY(mainw->agen_needs_reinit)) {
        // we are generating audio from a plugin and it needs reinit
        // - we do it in this thread so as not to hold up the player thread
        reinit_audio_gen();
      }

      if (mainw->iochan && progress_count == 0) {
        // pump data from stdout to textbuffer
        pump_io_chan(mainw->iochan);
      }

      if (!mainw->internal_messaging) lives_nanosleep(1000);
    } else break;
  }

#ifdef USE_GDK_FRAME_CLOCK
  if (using_gdk_frame_clock) {
    gdk_frame_clock_end_updating(gclock);
  }
#endif

#ifdef DEBUG
  g_print("exit pt 3 %s\n", mainw->msg);
#endif

finish:
  if ((mainw->disk_mon & MONITOR_QUOTA) && prefs->disk_quota) disk_monitor_forget();

  //play/operation ended
  if (visible) {
    if (cfile->clip_type == CLIP_TYPE_DISK && (mainw->cancelled != CANCEL_NO_MORE_PREVIEW || !cfile->opening)) {
      lives_rm(cfile->info_file);
    }
    if (mainw->preview_box && !mainw->preview) lives_widget_set_tooltip_text(mainw->p_playbutton,
          _("Play all"));
    if (accelerators_swapped) {
      if (!mainw->preview) lives_widget_set_tooltip_text(mainw->m_playbutton, _("Play all"));
      lives_widget_remove_accelerator(mainw->proc_ptr->preview_button, mainw->accel_group, LIVES_KEY_p, (LiVESXModifierType)0);
      lives_widget_add_accelerator(mainw->playall, LIVES_WIDGET_ACTIVATE_SIGNAL, mainw->accel_group, LIVES_KEY_p,
                                   (LiVESXModifierType)0,
                                   LIVES_ACCEL_VISIBLE);
      accelerators_swapped = FALSE;
    }
    if (mainw->proc_ptr) {
      const char *btext = NULL;
      if (mainw->iochan) btext = lives_text_view_get_text(mainw->optextview);
      if (mainw->proc_ptr->processing) lives_widget_destroy(mainw->proc_ptr->processing);
      lives_free(mainw->proc_ptr);
      mainw->proc_ptr = NULL;
      if (btext) {
        lives_text_view_set_text(mainw->optextview, btext, -1);
        lives_free((char *)btext);
      }
    }
    mainw->is_processing = FALSE;
    if (cfile->menuentry) {
      // note - for operations to/from clipboard (file 0) we
      // should manually call sensitize() after operation
      sensitize();
    }
  } else {

    /*   } */
    /* } */
    mainw->is_processing = TRUE;
  }

  lives_set_cursor_style(LIVES_CURSOR_NORMAL, NULL);
  // get error message (if any)
  if (!strncmp(mainw->msg, "error", 5)) {
    handle_backend_errors(FALSE);
    if (mainw->cancelled || mainw->error) {
      return FALSE;
    }
  } else {
    if (!check_storage_space(mainw->current_file, FALSE)) {
      return FALSE;
    }
  }

  if (got_err) {
    return FALSE;
  }
#ifdef DEBUG
  g_print("exiting progress dialog\n");
#endif
  return TRUE;
}


#define MIN_FLASH_TIME MILLIONS(100)

boolean do_auto_dialog(const char *text, int type) {
  // type 0 = normal auto_dialog
  // type 1 = countdown dialog for audio recording
  // type 2 = normal with cancel

  FILE *infofile = NULL;

  uint64_t time = 0, stime = 0;

  char *label_text;
  char *mytext = lives_strdup(text);

  int time_rem, last_time_rem = 10000000;
  lives_alarm_t alarm_handle = 0;

  mainw->cancelled = CANCEL_NONE;

  if (type == 1 && mainw->rec_end_time != -1.) {
    stime = lives_get_current_ticks();
  }

  mainw->error = FALSE;

  mainw->proc_ptr = create_processing(mytext);

  lives_freep((void **)&mytext);
  if (mainw->proc_ptr->stop_button)
    lives_widget_hide(mainw->proc_ptr->stop_button);

  if (type == 2) {
    lives_widget_show(mainw->proc_ptr->cancel_button);
    lives_widget_hide(mainw->proc_ptr->pause_button);
    mainw->cancel_type = CANCEL_SOFT;
  }
  if (type == 0) {
    lives_widget_hide(mainw->proc_ptr->cancel_button);
  }

  lives_progress_bar_set_pulse_step(LIVES_PROGRESS_BAR(mainw->proc_ptr->progressbar), .01);

  lives_set_cursor_style(LIVES_CURSOR_BUSY, NULL);
  lives_set_cursor_style(LIVES_CURSOR_BUSY, mainw->proc_ptr->processing);

  //lives_widget_context_update();

  if (type == 0 || type == 2) {
    clear_mainw_msg();
    alarm_handle = lives_alarm_set(MIN_FLASH_TIME); // don't want to flash too fast...
  } else if (type == 1) {
    // show buttons
    if (mainw->proc_ptr->stop_button)
      lives_widget_show(mainw->proc_ptr->stop_button);
    lives_widget_show(mainw->proc_ptr->cancel_button);
#ifdef HAVE_PULSE_AUDIO
    if (mainw->pulsed_read) {
      pulse_driver_uncork(mainw->pulsed_read);
    }
#endif
    if (mainw->rec_samples != 0) {

      lives_usleep(prefs->sleep_time);
    }
  }

  while (mainw->cancelled == CANCEL_NONE && !(infofile = fopen(cfile->info_file, "r"))) {
    lives_progress_bar_pulse(LIVES_PROGRESS_BAR(mainw->proc_ptr->progressbar));
    lives_widget_context_update();
    //lives_widget_process_updates(mainw->proc_ptr->processing);
    lives_usleep(prefs->sleep_time);
    if (type == 1 && mainw->rec_end_time != -1.) {
      time = lives_get_current_ticks();

      // subtract start time
      time -= stime;

      time_rem = (int)(mainw->rec_end_time - (double)time / TICKS_PER_SECOND_DBL + .5);
      if (time_rem >= 0 && time_rem < last_time_rem) {
        label_text = lives_strdup_printf(_("\nTime remaining: %d sec"), time_rem);
        lives_label_set_text(LIVES_LABEL(mainw->proc_ptr->label2), label_text);
        lives_free(label_text);
        last_time_rem = time_rem;
      } else if (time_rem < 0) break;
    }
  }

  if (!mainw->cancelled) {
    if (infofile) {
      if (type == 0 || type == 2) {
        size_t bread;
        THREADVAR(read_failed) = FALSE;
        bread = lives_fread(mainw->msg, 1, MAINW_MSG_SIZE, infofile);
        fclose(infofile);
        lives_memset(mainw->msg + bread, 0, 1);
        if (cfile->clip_type == CLIP_TYPE_DISK) lives_rm(cfile->info_file);
        if (alarm_handle > 0) {
          ticks_t tl;
          while ((tl = lives_alarm_check(alarm_handle)) > 0 && !mainw->cancelled) {
            lives_progress_bar_pulse(LIVES_PROGRESS_BAR(mainw->proc_ptr->progressbar));
            lives_widget_process_updates(mainw->proc_ptr->processing);
            lives_usleep(prefs->sleep_time);
          }
          lives_alarm_clear(alarm_handle);
        }
      } else fclose(infofile);
    }
  }

  if (mainw->proc_ptr) {
    lives_widget_destroy(mainw->proc_ptr->processing);
    lives_free(mainw->proc_ptr);
    mainw->proc_ptr = NULL;
  }

  if (type == 2) mainw->cancel_type = CANCEL_KILL;
  lives_set_cursor_style(LIVES_CURSOR_NORMAL, NULL);
  if (mainw->cancelled) return FALSE;

  // get error message (if any)
  if (type != 1 && !strncmp(mainw->msg, "error", 5)) {
    handle_backend_errors(FALSE);
    if (mainw->cancelled || mainw->error) return FALSE;
  } else {
    if (CURRENT_CLIP_IS_VALID)
      if (!check_storage_space(mainw->current_file, FALSE)) return FALSE;
  }
  return TRUE;
}


///// TODO: split warnings etc into separate file   ///

boolean do_save_clipset_warn(void) {
  char *extra;
  char *msg;

  if (!mainw->no_exit && !mainw->only_close) extra = lives_strdup(", and LiVES will exit");
  else extra = lives_strdup("");

  msg = lives_strdup_printf(
          _("Saving the set will cause copies of all loaded clips to remain on the disk%s.\n\n"
            "Please press 'Cancel' if that is not what you want.\n"),
          extra);
  lives_free(extra);

  if (!do_warning_dialog_with_check(msg, WARN_MASK_SAVE_SET)) {
    lives_free(msg);
    return FALSE;
  }
  lives_free(msg);
  return TRUE;
}


LIVES_GLOBAL_INLINE void too_many_files(void) {
  do_error_dialogf(_("\nSorry, LiVES can only open %d files at once.\nPlease close a file and then try again."), MAX_FILES);
}


void workdir_warning(void) {
  char *tmp, *com = lives_strdup_printf(
                      _("LiVES was unable to write to its working directory.\n\nThe current working directory is:\n\n%s\n\n"
                        "Please make sure you can write to this directory."),
                      (tmp = lives_filename_to_utf8(prefs->workdir, -1, NULL, NULL, NULL)));
  lives_free(tmp);
  if (mainw && mainw->is_ready) {
    do_error_dialog(com);
  }
  lives_free(com);
}


LIVES_GLOBAL_INLINE void do_no_mplayer_sox_error(void) {
  do_error_dialog(_("\nLiVES currently requires either 'mplayer', 'mplayer2', or 'sox' to function. "
                    "Please install one or other of these, and try again.\n"));
}


LIVES_GLOBAL_INLINE void do_need_mplayer_dialog(void) {
  do_error_dialog(
    _("\nThis function requires either mplayer or mplayer2 to operate.\nYou may wish to install "
      "one or other of these and try again.\n"));
}


LIVES_GLOBAL_INLINE void do_need_mplayer_mpv_dialog(void) {
  do_error_dialog(
    _("\nThis function requires either mplayer, mplayer2 or mpv to operate.\nYou may wish to install one or other of these "
      "and try again.\n"));
}


LIVES_GLOBAL_INLINE void do_audio_warning(void) {
  do_error_dialog(_("Audio was not loaded; please install mplayer or mplayer2 if you expected audio for this clip.\n"));
}


LIVES_GLOBAL_INLINE void do_encoder_sox_error(void) {
  do_error_dialog(
    _("Audio resampling is required for this format.\nPlease install 'sox'\nOr switch to another encoder format in "
      "Tools | Preferences | Encoding\n"));
}


LIVES_GLOBAL_INLINE void do_encoder_acodec_error(void) {
  do_error_dialog(
    _("\n\nThis encoder/format cannot use the requested audio codec.\n"
      "Please set the audio codec in Tools|Preferences|Encoding\n"));
}


LIVES_GLOBAL_INLINE void do_layout_scrap_file_error(void) {
  do_error_dialog(
    _("This layout includes generated frames.\nIt cannot be saved, you must render it to a clip first.\n"));
}


LIVES_GLOBAL_INLINE void do_layout_ascrap_file_error(void) {
  do_error_dialog(
    _("This layout includes generated or recorded audio.\nIt cannot be saved, you must render it to a clip first.\n"));
}


boolean rdet_suggest_values(int width, int height, double fps, int fps_num, int fps_denom, int arate, int asigned,
                            boolean swap_endian, boolean anr, boolean ignore_fps) {
  LiVESWidget *prep_dialog;

  char *msg1 = lives_strdup_printf(_("\n\nDue to restrictions in the %s format\n"), prefs->encoder.of_desc);
  char *msg2 = lives_strdup(""), *msg3 = lives_strdup(""), *msg4 = lives_strdup("");
  char *msg5 = lives_strdup(""), *msg6 = lives_strdup(""), *msg7 = lives_strdup("");
  char *msg8 = lives_strdup("");
  char *msg_a;

  boolean ochange = FALSE;
  boolean ret;

  mainw->fx1_bool = FALSE;

  if (swap_endian || (asigned == 1 && rdet->aendian == AFORM_UNSIGNED) || (asigned == 2 && rdet->aendian == AFORM_SIGNED) ||
      (fps > 0. && fps != rdet->fps) || (fps_denom > 0 && (fps_num * 1.) / (fps_denom * 1.) != rdet->fps) ||
      (!anr && (rdet->width != width || rdet->height != height) && height * width > 0) ||
      (arate != rdet->arate && arate > 0)) {
    lives_free(msg2);
    msg2 = (_("LiVES recommends the following settings:\n\n"));
    if (swap_endian || (asigned == 1 && rdet->aendian == AFORM_UNSIGNED) || (asigned == 2 && rdet->aendian == AFORM_SIGNED)
        || (arate > 0 && arate != rdet->arate)) {
      char *sstring;
      char *estring;

      if (asigned == 1 && rdet->aendian == AFORM_UNSIGNED) sstring = (_(", signed"));
      else if (asigned == 2 && rdet->aendian == AFORM_SIGNED) sstring = (_(", unsigned"));
      else sstring = lives_strdup("");

      if (swap_endian) {
        if (mainw->endian != AFORM_BIG_ENDIAN) estring = (_(", little-endian"));
        else estring = (_(", big-endian"));
      } else estring = lives_strdup("");

      ochange = TRUE;
      lives_free(msg3);
      msg3 = lives_strdup_printf(_("Use an audio rate of %d Hz%s%s\n"), arate, sstring, estring);
      lives_free(sstring);
      lives_free(estring);
    }
    if (!ignore_fps) {
      ochange = TRUE;
      if (fps > 0 && fps != rdet->fps) {
        lives_free(msg4);
        msg4 = lives_strdup_printf(_("Set video rate to %.3f frames per second\n"), fps);
      } else if (fps_denom > 0 && (fps_num * 1.) / (fps_denom * 1.) != rdet->fps) {
        lives_free(msg4);
        msg4 = lives_strdup_printf(_("Set video rate to %d:%d frames per second\n"), fps_num, fps_denom);
      }
    }
    if (!anr && ((rdet->width != width || rdet->height != height) && height * width > 0)) {
      lives_free(msg5);
      msg5 = lives_strdup_printf(_("Set video size to %d x %d pixels\n"), width, height);
      mainw->fx1_bool = TRUE;
    }
  }
  if (anr || arate < 0) {
    if (arate < 1 || ((rdet->width != width || rdet->height != height) && height * width > 0)) {
      lives_free(msg6);
      if (!ochange) anr = FALSE;
      msg6 = (_("\nYou may wish to:\n"));
      if ((rdet->width != width || rdet->height != height) && height * width > 0) {
        lives_free(msg7);
        msg7 = lives_strdup_printf(_("resize video to %d x %d pixels\n"), width, height);
      } else anr = FALSE;
      if (arate < 1) {
        lives_free(msg8);
        msg8 = (_("disable audio, since the target encoder cannot encode audio\n"));
      }
    } else anr = FALSE;
  }
  msg_a = lives_strconcat(msg1, msg2, msg3, msg4, msg5, msg6, msg7, msg8, NULL);
  lives_free(msg1); lives_free(msg2); lives_free(msg3); lives_free(msg4);
  lives_free(msg5); lives_free(msg6); lives_free(msg7); lives_free(msg8);
  prep_dialog = create_encoder_prep_dialog(msg_a, NULL, anr);
  lives_free(msg_a);
  ret = (lives_dialog_run(LIVES_DIALOG(prep_dialog)) == LIVES_RESPONSE_OK);
  lives_widget_destroy(prep_dialog);
  return ret;
}


boolean do_encoder_restrict_dialog(int width, int height, double fps, int fps_num, int fps_denom, int arate, int asigned,
                                   boolean swap_endian, boolean anr, boolean save_all) {
  LiVESWidget *prep_dialog;

  char *msg1 = lives_strdup_printf(_("\n\nDue to restrictions in the %s format\n"), prefs->encoder.of_desc);
  char *msg2 = lives_strdup(""), *msg3 = lives_strdup(""), *msg4 = lives_strdup("");
  char *msg5 = lives_strdup(""), *msg6 = lives_strdup(""), *msg7 = lives_strdup("");
  char *msg_a, *msg_b = NULL;

  double cfps;

  boolean ret;

  int carate, chsize, cvsize;

  if (rdet) {
    carate = rdet->arate;
    chsize = rdet->width;
    cvsize = rdet->height;
    cfps = rdet->fps;
  } else {
    carate = cfile->arate;
    chsize = cfile->hsize;
    cvsize = cfile->vsize;
    cfps = cfile->fps;
  }

  if (swap_endian || asigned != 0 || (arate > 0 && arate != carate) || (fps > 0. && fps != cfps) ||
      (fps_denom > 0 && (fps_num * 1.) / (fps_denom * 1.) != cfps) || (!anr &&
          (chsize != width || cvsize != height) && height * width > 0)) {
    lives_free(msg2);
    msg2 = (_("LiVES must:\n"));
    if (swap_endian || asigned != 0 || (arate > 0 && arate != carate)) {
      char *sstring;
      char *estring;
      if (asigned == 1) sstring = (_(", signed"));
      else if (asigned == 2) sstring = (_(", unsigned"));
      else sstring = lives_strdup("");

      if (swap_endian) {
        if (cfile->signed_endian & AFORM_BIG_ENDIAN) estring = (_(", little-endian"));
        else estring = (_(", big-endian"));
      } else estring = lives_strdup("");

      lives_free(msg3);
      msg3 = lives_strdup_printf(_("resample audio to %d Hz%s%s\n"), arate, sstring, estring);
      lives_free(sstring);
      lives_free(estring);

    }
    if (fps > 0 && fps != cfps) {
      lives_free(msg4);
      msg4 = lives_strdup_printf(_("resample video to %.3f frames per second\n"), fps);
    } else if (fps_denom > 0 && (fps_num * 1.) / (fps_denom * 1.) != cfps) {
      lives_free(msg4);
      msg4 = lives_strdup_printf(_("resample video to %d:%d frames per second\n"), fps_num, fps_denom);
    }
    if (!anr && ((chsize != width || cvsize != height) && height * width > 0)) {
      lives_free(msg5);
      msg5 = lives_strdup_printf(_("resize video to %d x %d pixels\n"), width, height);
      mainw->fx1_bool = TRUE;
    }
  }
  if (anr) {
    if ((chsize != width || cvsize != height) && height * width > 0) {
      lives_free(msg6);
      lives_free(msg7);
      msg6 = (_("\nYou may wish to:\n"));
      msg7 = lives_strdup_printf(_("Set video size to %d x %d pixels\n"), width, height);
    } else anr = FALSE;
  }
  msg_a = lives_strconcat(msg1, msg2, msg3, msg4, msg5, msg6, msg7, NULL);
  if (save_all) {
    msg_b = lives_strdup(
              _("\nYou will be able to undo these changes afterwards.\n\nClick `OK` to proceed, `Cancel` to abort.\n\n"));
  } else {
    msg_b = (_("\nChanges applied to the selection will not be permanent.\n\n"));
  }
  lives_free(msg1); lives_free(msg2); lives_free(msg3); lives_free(msg4);
  lives_free(msg5); lives_free(msg6); lives_free(msg7);
  prep_dialog = create_encoder_prep_dialog(msg_a, msg_b, anr);
  lives_free(msg_a);
  if (msg_b) lives_free(msg_b);
  ret = (lives_dialog_run(LIVES_DIALOG(prep_dialog)) == LIVES_RESPONSE_OK);
  lives_widget_destroy(prep_dialog);
  return ret;
}


LIVES_GLOBAL_INLINE void perf_mem_warning(void) {
  do_error_dialog(
    _("\n\nLiVES was unable to record a performance. There is currently insufficient memory available.\n"
      "Try recording for just a selection of the file."));
}


boolean do_clipboard_fps_warning(void) {
  if (prefs->warning_mask & WARN_MASK_FPS) {
    return TRUE;
  }
  return do_warning_dialog_with_check(
           _("The playback speed (fps), or the audio rate\n of the clipboard does not match\n"
             "the playback speed or audio rate of the clip you are inserting into.\n\n"
             "The insertion will be adjusted to fit into the clip.\n\n"
             "Please press Cancel to abort the insert, or OK to continue."), WARN_MASK_FPS);
}


LIVES_GLOBAL_INLINE boolean do_reload_set_query(void) {
  return do_yesno_dialog(_("Current clips will be added to the clip set.\nIs that what you want ?\n"));
}


LIVES_GLOBAL_INLINE boolean findex_bk_dialog(const char *fname_back) {
  return do_yesno_dialogf(_("I can attempt to restore the frame index from a backup.\n(%s)\nShall I try ?\n"), fname_back);
}


LIVES_GLOBAL_INLINE boolean paste_enough_dlg(int lframe) {
  return do_yesno_dialogf(P_("\nPaste %d frame ?\n", "Paste %d frames ?\n", lframe), lframe);
}

boolean do_yuv4m_open_warning(void) {
  char *msg;
  boolean resp;
  if (prefs->warning_mask & WARN_MASK_OPEN_YUV4M) {
    return TRUE;
  }
  msg = lives_strdup_printf(
          _("When opening a yuvmpeg stream, you should first create a fifo file, and then write yuv4mpeg frames to it.\n"
            "Now you will get a chance to browse for the fifo file here.\nFollowing that,\n"
            "LiVES will pause briefly until frames are received.\nYou should only click OK if you understand what you are doing, "
            "otherwise, click Cancel."),
          prefs->workdir);
  resp = do_warning_dialog_with_check(msg, WARN_MASK_OPEN_YUV4M);
  lives_free(msg);
  return resp;
}


boolean do_comments_dialog(int fileno, char *filename) {
  lives_clip_t *sfile = mainw->files[fileno];

  boolean response;
  boolean encoding = FALSE;

  commentsw = create_comments_dialog(sfile, filename);

  if (sfile == NULL) sfile = cfile;
  else encoding = TRUE;

  while (1) {
    if ((response = (lives_dialog_run(LIVES_DIALOG(commentsw->comments_dialog)) == LIVES_RESPONSE_OK))) {
      lives_snprintf(sfile->title, 1024, "%s", lives_entry_get_text(LIVES_ENTRY(commentsw->title_entry)));
      lives_snprintf(sfile->author, 1024, "%s", lives_entry_get_text(LIVES_ENTRY(commentsw->author_entry)));
      lives_snprintf(sfile->comment, 1024, "%s", lives_entry_get_text(LIVES_ENTRY(commentsw->comment_entry)));

      save_clip_value(fileno, CLIP_DETAILS_TITLE, sfile->title);
      save_clip_value(fileno, CLIP_DETAILS_AUTHOR, sfile->author);
      save_clip_value(fileno, CLIP_DETAILS_COMMENT, sfile->comment);

      if (encoding && sfile->subt && lives_toggle_button_get_active(LIVES_TOGGLE_BUTTON(commentsw->subt_checkbutton))) {
        char *ext = get_extension(lives_entry_get_text(LIVES_ENTRY(commentsw->subt_entry)));
        if (strcmp(ext, LIVES_FILE_EXT_SUB) && strcmp(ext, LIVES_FILE_EXT_SRT)) {
          if (!do_sub_type_warning(ext, sfile->subt->type == SUBTITLE_TYPE_SRT ? LIVES_FILE_EXT_SRT : LIVES_FILE_EXT_SUB)) {
            lives_entry_set_text(LIVES_ENTRY(commentsw->subt_entry), mainw->subt_save_file);
            lives_free(ext);
            continue;
          }
        }
        lives_free(ext);
        lives_freep((void **)&mainw->subt_save_file);
        mainw->subt_save_file = lives_strdup(lives_entry_get_text(LIVES_ENTRY(commentsw->subt_entry)));
      } else {
        lives_freep((void **)&mainw->subt_save_file);
        mainw->subt_save_file = NULL;
      }
      lives_widget_destroy(commentsw->comments_dialog);
    }
    break;
  }

  lives_free(commentsw);
  return response;
}


LIVES_GLOBAL_INLINE void do_messages_window(boolean is_startup) {
  text_window *textwindow;
  char *text = dump_messages(-1, -1);
  widget_opts.expand = LIVES_EXPAND_EXTRA;
  textwindow = create_text_window(_("Message History"), text, NULL, TRUE);
  widget_opts.expand = LIVES_EXPAND_DEFAULT;
  lives_free(text);
  if (is_startup) {
    LiVESWidget *area =
      lives_dialog_get_action_area((LIVES_DIALOG(textwindow->dialog)));
    LiVESWidget *cb = lives_standard_check_button_new(_("Show messages on startup"), TRUE,
                      LIVES_BOX(area), NULL);
    lives_signal_sync_connect(LIVES_GUI_OBJECT(cb), LIVES_WIDGET_TOGGLED_SIGNAL,
                              LIVES_GUI_CALLBACK(toggle_sets_pref),
                              (livespointer)PREF_MSG_START);
    lives_button_box_make_first(LIVES_BUTTON_BOX(area), widget_opts.last_container);
    lives_widget_show_all(textwindow->dialog);
  }
}


LIVES_GLOBAL_INLINE void do_upgrade_error_dialog(void) {
  char *tmp;
  char *msg = lives_strdup_printf(
                _("After upgrading/installing, you may need to adjust the <prefix_dir> setting in your %s file"),
                (tmp = lives_filename_to_utf8(prefs->configfile, -1, NULL, NULL, NULL)));
  startup_message_info(msg);
  lives_free(msg); lives_free(tmp);
}


LIVES_GLOBAL_INLINE void do_rendered_fx_dialog(void) {
  char *tmp;
  char *msg = lives_strdup_printf(
                _("\n\nLiVES could not find any rendered effect plugins.\nPlease make sure you have them installed in\n"
                  "%s%s%s\nor change the value of <lib_dir> in %s\n"),
                prefs->lib_dir, PLUGIN_EXEC_DIR, PLUGIN_RENDERED_EFFECTS_BUILTIN,
                (tmp = lives_filename_to_utf8(prefs->configfile, -1, NULL, NULL, NULL)));
  do_error_dialog_with_check(msg, WARN_MASK_RENDERED_FX);
  lives_free(msg);
  lives_free(tmp);
}


void do_audio_import_error(void) {
  char *msg = (_("Sorry, unknown audio type.\n\n (Filenames must end in"));
  char *tmp;

  char *filt[] = LIVES_AUDIO_LOAD_FILTER;

  register int i = 0;

  while (filt[i]) {
    if (filt[i + 1]) {
      tmp = lives_strdup_printf("%s or .%s)", msg, filt[i] + 2);
    } else if (i == 0) {
      tmp = lives_strdup_printf("%s .%s)", msg, filt[i] + 2);
    } else {
      tmp = lives_strdup_printf("%s, .%s)", msg, filt[i] + 2);
    }
    lives_free(msg);
    msg = tmp;
    i++;
  }

  do_error_dialog(msg);
  lives_free(msg);
  d_print(_("failed (unknown type)\n"));
}


LIVES_GLOBAL_INLINE boolean prompt_remove_layout_files(void) {
  return (do_yesno_dialog(
            _("\nDo you wish to remove the layout files associated with this set ?\n"
              "(They will not be usable without the set).\n")));
}


boolean do_set_duplicate_warning(const char *new_set) {
  char *msg = lives_strdup_printf(
                _("\nA set entitled %s already exists.\n"
                  "Click OK to add the current clips and layouts to the existing set.\n"
                  "Click Cancel to pick a new name.\n"), new_set);
  boolean retcode = do_warning_dialog_with_check(msg, WARN_MASK_DUPLICATE_SET);
  lives_free(msg);
  return retcode;
}


LIVES_GLOBAL_INLINE boolean do_layout_alter_frames_warning(void) {
  return do_warning_dialog(
           _("\nFrames from this clip are used in some multitrack layouts.\n"
             "Are you sure you wish to continue ?\n."));
}


LIVES_GLOBAL_INLINE boolean do_layout_alter_audio_warning(void) {
  return do_warning_dialog(
           _("\nAudio from this clip is used in some multitrack layouts.\n"
             "Are you sure you wish to continue ?\n."));
}


LIVES_GLOBAL_INLINE boolean do_gamma_import_warn(uint64_t fv, int gamma_type) {
  char *fvx = unhash_version(fv);
  boolean ret = do_yesno_dialogf(_("This clip is saved with a gamma type of %s\n"
                                   "from a future version of LiVES (%s)\n"
                                   "Opening it with the current version may result in a loss of quality\n"
                                   "Do you wish to continue ?"), weed_gamma_get_name(gamma_type), fvx);
  lives_free(fvx);
  return ret;
}


static LiVESResponseType _do_df_notfound_dialog(const char *detail, const char *dfname, boolean is_dir) {
  LiVESWidget *warning;
  LiVESResponseType response;
  char *xdetail, *msg, *whatitis, *extra;

  if (detail) xdetail = (char *)detail;

  if (!is_dir) {
    if (!detail) {
      xdetail = lives_strdup(_("The file"));
      extra = _("could not be found.");
    } else extra = lives_strdup("");
    whatitis = (_("this file"));
  } else {
    if (!detail) {
      xdetail = lives_strdup(_("The directory"));
      extra = _("could not be found.");
    } else extra = lives_strdup("");
    whatitis = (_("this directory"));
  }
  msg = lives_strdup_printf(_("\n%s\n%s\n%s\n"
                              "Click Retry to try again, Browse to browse to the new location.\n"
                              "otherwise click Skip to skip loading %s.\n"), xdetail, dfname, extra, whatitis);
  warning = create_message_dialog(LIVES_DIALOG_SKIP_RETRY_BROWSE, msg, 0);
  response = lives_dialog_run(LIVES_DIALOG(warning));
  lives_widget_destroy(warning);
  lives_widget_context_update();
  lives_free(msg); lives_free(whatitis);
  if (xdetail != detail) lives_free(xdetail);
  return response;
}


LiVESResponseType do_dir_notfound_dialog(const char *detail, const char *dirname) {
  return _do_df_notfound_dialog(detail, dirname, TRUE);
}

LiVESResponseType do_file_notfound_dialog(const char *detail, const char *filename) {
  return _do_df_notfound_dialog(detail, filename, FALSE);
}


LIVES_GLOBAL_INLINE void do_no_decoder_error(const char *fname) {
  lives_widget_context_update();
  do_error_dialogf(
    _("\n\nLiVES could not find a required decoder plugin for the clip\n%s\n"
      "The clip could not be loaded.\n"), fname);
}


LIVES_GLOBAL_INLINE void do_no_loadfile_error(const char *fname) {
  do_error_dialogf(_("\n\nThe file\n%s\nCould not be found.\n"), fname);
}


#ifdef ENABLE_JACK
LIVES_GLOBAL_INLINE void do_jack_noopen_warn(void) {
  do_error_dialogf(_("\nUnable to start up jack. "
                     "Please ensure that %s is set up correctly on your machine\n"
                     "and also that the soundcard is not in use by another program\n"
                     "Automatic jack startup will be disabled now.\n"),
                   JACK_DRIVER_NAME);
}

LIVES_GLOBAL_INLINE void do_jack_noopen_warn3(void) {
  do_error_dialog(_("\nUnable to connect to jack server. "
                    "Please start jack before starting LiVES\n"));
}

LIVES_GLOBAL_INLINE void do_jack_noopen_warn4(void) {
#ifdef HAVE_PULSE_AUDIO
  const char *otherbit = "\"lives -aplayer pulse\"";
#else
  const char *otherbit = "\"lives -aplayer sox\"";
#endif
  do_info_dialogf(_("\nAlternatively, try to start lives with either:\n\n"
                    "\"lives -jackopts 16\", or\n\n%s\n"), otherbit);
}

LIVES_GLOBAL_INLINE void do_jack_noopen_warn2(void) {
  do_info_dialog(_("\nAlternately, you can restart LiVES and select another audio player.\n"));
}
#endif

LIVES_GLOBAL_INLINE void do_mt_backup_space_error(lives_mt * mt, int memreq_mb) {
  char *msg = lives_strdup_printf(
                _("\n\nLiVES needs more backup space for this layout.\nYou can increase "
                  "the value in Preferences/Multitrack.\n"
                  "It is recommended to increase it to at least %d MB"),
                memreq_mb);
  do_error_dialog_with_check(msg, WARN_MASK_MT_BACKUP_SPACE);
  lives_free(msg);
}


LIVES_GLOBAL_INLINE boolean do_set_rename_old_layouts_warning(const char *new_set) {
  return do_yesno_dialogf(
           _("\nSome old layouts for the set %s already exist.\n"
             "It is recommended that you delete them.\nDo you wish to delete them ?\n"),
           new_set);
}


LIVES_GLOBAL_INLINE void do_mt_undo_mem_error(void) {
  do_error_dialog(
    _("\nLiVES was unable to reserve enough memory for multitrack undo.\n"
      "Either close some other applications, or reduce the undo memory\n"
      "using Preferences/Multitrack/Undo Memory\n"));
}


LIVES_GLOBAL_INLINE void do_mt_undo_buf_error(void) {
  do_error_dialog(_("\nOut of memory for undo.\nYou may need to increase the undo memory\n"
                    "using Preferences/Multitrack/Undo Memory\n"));
}


LIVES_GLOBAL_INLINE void do_mt_set_mem_error(boolean has_mt) {
  char *msg1 = (_("\nLiVES was unable to reserve enough memory for the multitrack undo buffer.\n"));
  char *msg2;
  char *msg3 = (_("or enter a smaller value.\n"));

  if (has_mt) msg2 = (_("Try again from the clip editor, try closing some other applications\n"));
  else msg2 = (_("Try closing some other applications\n"));

  do_error_dialogf("%s%s%s", msg1, msg2, msg3);
  lives_free(msg1); lives_free(msg2); lives_free(msg3);
}


LIVES_GLOBAL_INLINE void do_mt_audchan_error(int warn_mask) {
  do_error_dialog_with_check(
    _("Multitrack is set to 0 audio channels, but this layout has audio.\n"
      "You should adjust the audio settings from the Tools menu.\n"),
    warn_mask);
}


LIVES_GLOBAL_INLINE void do_mt_no_audchan_error(void) {
  do_error_dialog(_("The current layout has audio, so audio channels may not be set to zero.\n"));
}


LIVES_GLOBAL_INLINE void do_mt_no_jack_error(int warn_mask) {
  do_error_dialog_with_check(
    _("Multitrack audio preview is only available with the\n\"jack\" or \"pulseaudio\" audio player.\n"
      "You can set this in Tools|Preferences|Playback."),
    warn_mask);
}


LIVES_GLOBAL_INLINE boolean do_mt_rect_prompt(void) {
  return do_yesno_dialog(
           _("Errors were detected in the layout (which may be due to transferring from another system, "
             "or from an older version of LiVES).\n"
             "Should I try to repair the disk copy of the layout ?\n"));
}


LIVES_GLOBAL_INLINE void do_bad_layout_error(void) {
  do_error_dialog(_("LiVES was unable to load the layout.\nSorry.\n"));
}


LIVES_GLOBAL_INLINE void do_program_not_found_error(const char *progname) {
  do_error_dialogf(_("The program %s is required to use this feature.\nPlease install it and try again."), progname);
}


LIVES_GLOBAL_INLINE void do_lb_composite_error(void) {
  do_error_dialog(
    _("LiVES currently requires composite from ImageMagick to do letterboxing.\n"
      "Please install 'imagemagick' and try again."));
}


LIVES_GLOBAL_INLINE void do_lb_convert_error(void) {
  do_error_dialog(
    _("LiVES currently requires convert from ImageMagick to do letterboxing.\n"
      "Please install 'imagemagick' and try again."));
}


LIVES_GLOBAL_INLINE void do_ra_convert_error(void) {
  do_error_dialog(
    _("LiVES currently requires convert from ImageMagick resize frames.\n"
      "Please install 'imagemagick' and try again."));
}


LIVES_GLOBAL_INLINE void do_please_install(const char *exec) {
  do_info_dialogf(_("'%s'\nis necessary for this feature to work.\n"
                    "If possible, kindly install it before continuing."), exec);
}


LIVES_GLOBAL_INLINE void do_please_install_either(const char *exec, const char *exec2) {
  do_info_dialogf(_("Either '%s' or '%s' must be installed for this feature to work.\n"
                    "If possible, kindly install one or other of these before continuing\n"),
                  exec, exec2);
}


LIVES_GLOBAL_INLINE void do_audrate_error_dialog(void) {
  do_error_dialog(_("\n\nAudio rate must be greater than 0.\n"));
}


LIVES_GLOBAL_INLINE boolean do_event_list_warning(void) {
  return do_yesno_dialog(
           _("\nEvent list will be very large\nand may take a long time to display.\n"
             "Are you sure you wish to view it ?\n"));
}


LIVES_GLOBAL_INLINE void do_dvgrab_error(void) {
  do_error_dialog(_("\n\nYou must install 'dvgrab' to use this function.\n"));
}


LIVES_GLOBAL_INLINE void do_nojack_rec_error(void) {
  do_error_dialog(
    _("\n\nAudio recording can only be done using either\nthe \"jack\" "
      "or the \"pulseaudio\" audio player.\n"
      "You may need to select one of these in Tools/Preferences/Playback.\n"));
}


LIVES_GLOBAL_INLINE void do_vpp_palette_error(void) {
  do_error_dialog(_("Video playback plugin failed to initialise palette !\n"));
}


LIVES_GLOBAL_INLINE void do_decoder_palette_error(void) {
  do_error_dialog(_("Decoder plugin failed to initialise palette !\n"));
}


LIVES_GLOBAL_INLINE void do_vpp_fps_error(void) {
  do_error_dialog(_("Unable to set framerate of video plugin\n"));
}


LIVES_GLOBAL_INLINE void do_after_crash_warning(void) {
  do_error_dialog_with_check(_("After a crash, it is advisable to clean up the disk with\nFile|Clean up disk space\n"),
                             WARN_MASK_CLEAN_AFTER_CRASH);
}


LIVES_GLOBAL_INLINE void do_after_invalid_warning(void) {
  do_error_dialog_with_check(_("Invalid clips were detected during reload.\nIt is advisable to clean up the disk with\n"
                               "File|Clean up disk space\n"),
                             WARN_MASK_CLEAN_INVALID);
}


LIVES_GLOBAL_INLINE void do_rmem_max_error(int size) {
  do_error_dialogf(_("Stream frame size is too large for your network buffers.\nYou should do the following as root:\n\n"
                     "echo %d > /proc/sys/net/core/rmem_max\n"), size);
}

static LiVESList *tdlglist = NULL;

void threaded_dialog_push(void) {
  if (mainw->proc_ptr) {
    tdlglist = lives_list_prepend(tdlglist, mainw->proc_ptr);
    if (mainw->proc_ptr->processing) lives_widget_hide(mainw->proc_ptr->processing);
    mainw->proc_ptr = NULL;
  }
  mainw->threaded_dialog = FALSE;
}

void threaded_dialog_pop(void) {
  end_threaded_dialog();
  if (tdlglist) {
    LiVESList *xtdlglist;
    mainw->proc_ptr = (xprocess *)tdlglist->data;
    xtdlglist = tdlglist;
    tdlglist = tdlglist->next;
    if (tdlglist) tdlglist->prev = NULL;
    xtdlglist->next = NULL;
    xtdlglist->data = NULL;
    lives_list_free(xtdlglist);
    if (mainw->proc_ptr && mainw->proc_ptr->processing) {
      lives_widget_show(mainw->proc_ptr->processing);
      lives_window_set_modal(LIVES_WINDOW(mainw->proc_ptr->processing), TRUE);
      lives_widget_process_updates(mainw->proc_ptr->processing);
      mainw->threaded_dialog = TRUE;
    }
  }
}


static void _threaded_dialog_spin(double fraction) {
  double timesofar;
  int progress;

  if (fraction > 0.) {
    timesofar = (double)(lives_get_current_ticks() - sttime) / TICKS_PER_SECOND_DBL;
    disp_fraction(fraction, timesofar, mainw->proc_ptr);
  } else {
    if (!CURRENT_CLIP_IS_VALID || !mainw->proc_ptr->progress_start || !mainw->proc_ptr->progress_end ||
        *(mainw->msg) || !(progress = atoi(mainw->msg))) {
      // pulse the progress bar
      //#define GDB
#ifndef GDB
      if (LIVES_IS_PROGRESS_BAR(mainw->proc_ptr->progressbar)) {
        lives_progress_bar_pulse(LIVES_PROGRESS_BAR(mainw->proc_ptr->progressbar));
      }
#endif
    } else {
      // show fraction
      double fraction_done = (double)(progress - mainw->proc_ptr->progress_start)
                             / (double)(mainw->proc_ptr->progress_end - mainw->proc_ptr->progress_start + 1.);
      timesofar = (double)(lives_get_current_ticks() - sttime) / TICKS_PER_SECOND_DBL;
      disp_fraction(fraction_done, timesofar, mainw->proc_ptr);
    }
  }
  // necessary
  lives_widget_context_update();
  //lives_widget_process_updates(mainw->proc_ptr->processing);
}


void threaded_dialog_spin(double fraction) {
  if (!mainw->threaded_dialog || mainw->splash_window || !mainw->proc_ptr
      || !mainw->is_ready || !prefs->show_gui) return;
  if (THREADVAR(no_gui)) return;
  main_thread_execute((lives_funcptr_t)_threaded_dialog_spin, 0,
                      NULL, "d", fraction);
}

static void _do_threaded_dialog(const char *trans_text, boolean has_cancel) {
  // calling this causes a threaded progress dialog to appear
  // until end_threaded_dialog() is called
  char *copy_text;
  mainw->cancelled = CANCEL_NONE;
  copy_text = lives_strdup(trans_text);
  lives_set_cursor_style(LIVES_CURSOR_BUSY, NULL);
  sttime = lives_get_current_ticks();
  mainw->threaded_dialog = TRUE;
  clear_mainw_msg();
  mainw->proc_ptr = create_threaded_dialog(copy_text, has_cancel, &td_had_focus);
  lives_free(copy_text);
  lives_widget_process_updates(mainw->proc_ptr->processing);
}


void do_threaded_dialog(const char *trans_text, boolean has_cancel) {
  if (!prefs->show_gui) return;
  if (mainw->threaded_dialog || !prefs->show_gui) return;
  main_thread_execute((lives_funcptr_t)_do_threaded_dialog, 0,
                      NULL, "sb", trans_text, has_cancel);
}


static void _end_threaded_dialog(void) {
  mainw->cancel_type = CANCEL_KILL;

  if (mainw->proc_ptr && mainw->proc_ptr->processing) lives_widget_destroy(mainw->proc_ptr->processing);

  lives_set_cursor_style(LIVES_CURSOR_NORMAL, NULL);
  lives_widget_queue_draw(LIVES_MAIN_WINDOW_WIDGET);

  lives_freep((void **)&mainw->proc_ptr);

  mainw->threaded_dialog = FALSE;

  if (prefs->show_msg_area) {
    // TODO
    if (LIVES_IS_WINDOW(LIVES_MAIN_WINDOW_WIDGET)) {
      lives_window_present(LIVES_WINDOW(LIVES_MAIN_WINDOW_WIDGET));
      lives_widget_grab_focus(mainw->msg_area);
      gtk_window_set_focus(LIVES_WINDOW(LIVES_MAIN_WINDOW_WIDGET), mainw->msg_area);
    }
  }
}

void end_threaded_dialog(void) {
  if (THREADVAR(no_gui)) return;
  if (!mainw->threaded_dialog) return;
  main_thread_execute((lives_funcptr_t)_end_threaded_dialog, 0, NULL, "");
}


void response_ok(LiVESButton * button, livespointer user_data) {
  lives_dialog_response(LIVES_DIALOG(lives_widget_get_toplevel(LIVES_WIDGET(button))), LIVES_RESPONSE_OK);
}


LiVESResponseType do_system_failed_error(const char *com, int retval, const char *addinfo,
    boolean can_retry, boolean trysudo) {
  // if can_retry is set, we can return LIVES_RESPONSE_RETRY
  // in all other cases we abort (exit) here.
  // if abort_hook_func() fails with a syserror, we don't show the abort / retry dialog, and we return LIVES_RESPONSE_NONE
  // from the inner call (otherwise we could get stuck in an infinite recursion)
  static boolean norecurse = FALSE;
  char *xcom, *xaddbit, *xbit, *xsudomsg;
  char *msg, *tmp, *emsg, *msgx, *bit;
  char *retstr = lives_strdup_printf("%d", retval >> 8);
  char *bit2 = (retval > 255) ? lives_strdup("") : lives_strdup_printf("[%s]", lives_strerror(retval));
  char *addbit;
  char *dsmsg = lives_strdup("");
  char *sudomsg = lives_strdup("");

  int64_t dsval = capable->ds_used;

  lives_storage_status_t ds = get_storage_status(prefs->workdir, prefs->ds_crit_level, &dsval, 0);
  LiVESResponseType response = LIVES_RESPONSE_NONE;

  capable->ds_free = dsval;

  if (ds == LIVES_STORAGE_STATUS_CRITICAL) {
    lives_free(dsmsg);
    tmp = ds_critical_msg(prefs->workdir, &capable->mountpoint, dsval);
    dsmsg = lives_strdup_printf("%s\n", tmp);
    lives_free(tmp);
  }

  if (addinfo) addbit = lives_strdup_printf(_("Additional info: %s\n"), addinfo);
  else addbit = lives_strdup("");

  if (retval > 0) bit = lives_strdup_printf(_("The error value was %d%s\n"), retval, bit2);
  else bit = lives_strdup("");

  if (trysudo) {
    char *retryop;
    if (can_retry) retryop = (_("before clicking 'Retry'"));
    else retryop = (_("before retrying the operation"));
    lives_free(sudomsg);
    sudomsg = lives_strdup_printf(_("\n\nYou may be able to fix this by running:\n  %s %s\n"
                                    "from the commandline %s"), EXEC_SUDO, com, retryop);
    lives_free(retryop);
  }

  xcom = lives_markup_escape_text(com, -1);
  xbit = lives_markup_escape_text(bit, -1);
  xaddbit = lives_markup_escape_text(addbit, -1);
  xsudomsg = lives_markup_escape_text(sudomsg, -1);

  msg = lives_strdup_printf(_("\nLiVES failed doing the following:\n%s\nPlease check your system for "
                              "errors.\n%s%s%s"),
                            xcom, xbit, xaddbit, dsmsg, xsudomsg);

  lives_free(xcom); lives_free(xbit); lives_free(xaddbit); lives_free(xsudomsg);
  emsg = lives_strdup_printf("Command failed doing\n%s\n%s%s", com, bit, addbit);
  LIVES_ERROR(emsg);
  lives_free(emsg);

  msgx = insert_newlines(msg, MAX_MSG_WIDTH_CHARS);
  if (can_retry) {
    if (!norecurse) {
      /// we must not fail during the abort hook
      norecurse = TRUE;
      widget_opts.use_markup = TRUE;
      response = do_abort_retry_dialog(msgx);
      widget_opts.use_markup = FALSE;
      norecurse = FALSE;
    }
  } else {
    widget_opts.use_markup = TRUE;
    do_error_dialog(msgx);
    widget_opts.use_markup = FALSE;
  }
  lives_free(msgx); lives_free(msg); lives_free(sudomsg);
  lives_free(dsmsg); lives_free(bit); lives_free(bit2);
  lives_free(addbit); lives_free(retstr);
  return response;
}


void do_write_failed_error_s(const char *s, const char *addinfo) {
  char *msg, *emsg;
  char *addbit, *tmp;
  char *dsmsg = lives_strdup("");

  char dirname[PATH_MAX];
  char *sutf = lives_filename_to_utf8(s, -1, NULL, NULL, NULL), *xsutf, *xaddbit;

  boolean exists;

  int64_t dsval = capable->ds_used;

  lives_storage_status_t ds;

  lives_snprintf(dirname, PATH_MAX, "%s", s);
  get_dirname(dirname);
  exists = lives_file_test(dirname, LIVES_FILE_TEST_EXISTS);
  ds = get_storage_status(dirname, prefs->ds_crit_level, &dsval, 0);
  capable->ds_free = dsval;
  if (!exists) lives_rmdir(dirname, FALSE);

  if (ds == LIVES_STORAGE_STATUS_CRITICAL) {
    lives_free(dsmsg);
    tmp = ds_critical_msg(dirname, &capable->mountpoint, dsval);
    dsmsg = lives_strdup_printf("%s\n", tmp);
    lives_free(tmp);
  }

  if (addinfo) addbit = lives_strdup_printf(_("Additional info: %s\n"), addinfo);
  else addbit = lives_strdup("");

  xsutf = lives_markup_escape_text(sutf, -1);
  xaddbit = lives_markup_escape_text(addbit, -1);

  msg = lives_strdup_printf(_("\nLiVES was unable to write to the file\n%s\n"
                              "Please check for possible error causes.\n%s"),
                            xsutf, xaddbit, dsmsg);
  lives_free(xsutf); lives_free(xaddbit);

  emsg = lives_strdup_printf("Unable to write to file\n%s\n%s", s, addbit);

  lives_free(sutf);

  LIVES_ERROR(emsg);
  lives_free(emsg);

  widget_opts.use_markup = TRUE;
  do_error_dialog(msg);
  widget_opts.use_markup = FALSE;
  lives_free(addbit); lives_free(dsmsg); lives_free(msg);
}


void do_read_failed_error_s(const char *s, const char *addinfo) {
  char *msg, *emsg;
  char *addbit;
  char *sutf = lives_filename_to_utf8(s, -1, NULL, NULL, NULL);

  if (addinfo) addbit = lives_strdup_printf(_("Additional info: %s\n"), addinfo);
  else addbit = lives_strdup("");

  msg = lives_strdup_printf(_("\nLiVES was unable to read from the file\n%s\n"
                              "Please check for possible error causes.\n%s"),
                            sutf, addbit);
  emsg = lives_strdup_printf("Unable to read from the file\n%s\n%s", s, addbit);

  LIVES_ERROR(emsg);
  lives_free(emsg);
  lives_free(sutf);

  do_error_dialog(msg);
  lives_free(msg);
  lives_free(addbit);
}


LiVESResponseType do_write_failed_error_s_with_retry(const char *fname, const char *errtext) {
  // err can be errno from open/fopen etc.

  // return same as do_abort_cancel_retry_dialog() - LIVES_RESPONSE_CANCEL or LIVES_RESPONSE_RETRY (both non-zero)

  LiVESResponseType ret;
  char *msg, *emsg, *tmp;
  char *sutf = lives_filename_to_utf8(fname, -1, NULL, NULL, NULL), *xsutf;
  char *dsmsg = lives_strdup("");

  char dirname[PATH_MAX];

  boolean exists;

  int64_t dsval = capable->ds_used;

  lives_storage_status_t ds;

  lives_snprintf(dirname, PATH_MAX, "%s", fname);
  get_dirname(dirname);
  exists = lives_file_test(dirname, LIVES_FILE_TEST_EXISTS);
  ds = get_storage_status(dirname, prefs->ds_crit_level, &dsval, 0);
  capable->ds_free = dsval;
  if (!exists) lives_rmdir(dirname, FALSE);

  if (ds == LIVES_STORAGE_STATUS_CRITICAL) {
    lives_free(dsmsg);
    tmp = ds_critical_msg(dirname, &capable->mountpoint, dsval);
    dsmsg = lives_strdup_printf("%s\n", tmp);
    lives_free(tmp);
  }

  xsutf = lives_markup_escape_text(sutf, -1);

  if (errtext) {
    emsg = lives_strdup_printf("Unable to write to file %s", fname);
    msg = lives_strdup_printf(_("\nLiVES was unable to write to the file\n%s\n"
                                "Please check for possible error causes.\n%s"), xsutf, dsmsg);
  } else {
    char *xerrtext = lives_markup_escape_text(errtext, -1);
    emsg = lives_strdup_printf("Unable to write to file %s, error was %s", fname, errtext);
    msg = lives_strdup_printf(_("\nLiVES was unable to write to the file\n%s\nThe error was\n%s.\n%s"),
                              xsutf, xerrtext, dsmsg);
    lives_free(xerrtext);
  }

  lives_free(xsutf);
  LIVES_ERROR(emsg);
  lives_free(emsg);

  widget_opts.use_markup = TRUE;
  ret = do_abort_cancel_retry_dialog(msg);
  widget_opts.use_markup = FALSE;

  lives_free(dsmsg);
  lives_free(msg);
  lives_free(sutf);

  THREADVAR(write_failed) = FALSE; // reset this

  return ret;
}


LiVESResponseType do_read_failed_error_s_with_retry(const char *fname, const char *errtext) {
  // err can be errno from open/fopen etc.

  // return same as do_abort_cancel_retry_dialog() - LIVES_RESPONSE_CANCEL or LIVES_RESPONSE_RETRY (both non-zero)

  LiVESResponseType ret;
  char *msg, *emsg;
  char *sutf = lives_filename_to_utf8(fname, -1, NULL, NULL, NULL);

  if (!errtext) {
    emsg = lives_strdup_printf("Unable to read from file %s", fname);
    msg = lives_strdup_printf(_("\nLiVES was unable to read from the file\n%s\n"
                                "Please check for possible error causes.\n"), sutf);
  } else {
    emsg = lives_strdup_printf("Unable to read from file %s, error was %s", fname, errtext);
    msg = lives_strdup_printf(_("\nLiVES was unable to read from the file\n%s\nThe error was\n%s.\n"),
                              sutf, errtext);
  }

  LIVES_ERROR(emsg);
  lives_free(emsg);

  ret = do_abort_cancel_retry_dialog(msg);

  lives_free(msg);
  lives_free(sutf);

  THREADVAR(read_failed) = FALSE; // reset this

  return ret;
}


LiVESResponseType do_header_read_error_with_retry(int clip) {
  LiVESResponseType ret;
  char *hname;
  if (!mainw->files[clip]) return 0;

  hname = lives_build_filename(prefs->workdir, mainw->files[clip]->handle, LIVES_CLIP_HEADER, NULL);

  ret = do_read_failed_error_s_with_retry(hname, NULL);

  lives_free(hname);
  return ret;
}


boolean do_header_write_error(int clip) {
  // returns TRUE if we manage to clear the error

  char *hname;
  LiVESResponseType retval;

  if (mainw->files[clip] == NULL) return TRUE;

  hname = lives_build_filename(prefs->workdir, mainw->files[clip]->handle, LIVES_CLIP_HEADER, NULL);
  retval = do_write_failed_error_s_with_retry(hname, NULL);
  if (retval == LIVES_RESPONSE_RETRY && save_clip_values(clip)) retval = 0; // on retry try to save all values
  lives_free(hname);

  return (!retval);
}


LiVESResponseType do_header_missing_detail_error(int clip, lives_clip_details_t detail) {
  LiVESResponseType ret;
  char *hname, *key, *msg;
  if (!mainw->files[clip]) return 0;

  hname = lives_build_filename(prefs->workdir, mainw->files[clip]->handle, LIVES_CLIP_HEADER, NULL);

  key = clip_detail_to_string(detail, NULL);

  if (!key) {
    msg = lives_strdup_printf("Invalid detail %d requested from file %s", detail, hname);
    LIVES_ERROR(msg);
    lives_free(msg);
    lives_free(hname);
    return 0;
  }

  msg = lives_strdup_printf(_("Value for \"%s\" could not be read."), key);
  ret = do_read_failed_error_s_with_retry(hname, msg);

  lives_free(msg);
  lives_free(key);
  lives_free(hname);
  return ret;
}


void do_chdir_failed_error(const char *dir) {
  char *dutf, *msg, *emsg = lives_strdup_printf("Failed directory change to\n%s", dir);
  LIVES_ERROR(emsg);
  lives_free(emsg);
  dutf = lives_filename_to_utf8(dir, -1, NULL, NULL, NULL);
  msg = lives_strdup_printf(_("\nLiVES failed to change directory to\n%s\n"
                              "Please check your system for errors.\n"), dutf);
  lives_free(dutf);
  do_abort_ok_dialog(msg);
  lives_free(msg);
}


LiVESResponseType  do_file_perm_error(const char *file_name, boolean allow_cancel) {
  LiVESResponseType resp;
  char *msg, *can_cancel;
  if (allow_cancel)
    can_cancel = (_(", click Cancel to continue regardless,\n"));
  else
    can_cancel = lives_strdup("");

  msg = lives_strdup_printf(_("\nLiVES was unable to write to the file:\n%s\n"
                              "Please check the file permissions and try again."
                              "%sor click Abort to exit from LiVES"), file_name, can_cancel);
  resp = do_abort_retry_dialog(msg);
  if (!allow_cancel)
    resp = do_abort_retry_dialog(msg);
  else
    resp = do_abort_cancel_retry_dialog(msg);
  lives_free(msg);
  return resp;
}


LiVESResponseType do_dir_perm_error(const char *dir_name, boolean allow_cancel) {
  LiVESResponseType resp;
  char *msg, *can_cancel;
  if (allow_cancel)
    can_cancel = (_("click Cancel to continue regardless, "));
  else
    can_cancel = lives_strdup("");

  msg = lives_strdup_printf(_("\nLiVES was unable to either create or write to the directory:\n%s\n"
                              "Please check the directory permissions and try again,\n"
                              "%sor click Abort to exit from LiVES"), dir_name, can_cancel);
  lives_free(can_cancel);

  if (!allow_cancel)
    resp = do_abort_retry_dialog(msg);
  else
    resp = do_abort_cancel_retry_dialog(msg);

  lives_free(msg);
  return resp;
}


void do_dir_perm_access_error(const char *dir_name) {
  char *msg = lives_strdup_printf(_("\nLiVES was unable to read from the directory:\n%s\n"), dir_name);
  do_abort_ok_dialog(msg);
  lives_free(msg);
}


boolean do_abort_check(void) {
  return do_yesno_dialog(_("\nAbort and exit immediately from LiVES\nAre you sure ?\n"));
}


void do_encoder_img_fmt_error(render_details * rdet) {
  do_error_dialogf(_("\nThe %s cannot encode clips with image type %s.\n"
                     "Please select another encoder from the list.\n"),
                   prefs->encoder.name, get_image_ext_for_type(cfile->img_type));
}


LIVES_GLOBAL_INLINE void do_card_in_use_error(void) {
  do_error_dialog(_("\nThis card is already in use and cannot be opened multiple times.\n"));
}


LIVES_GLOBAL_INLINE void do_dev_busy_error(const char *devstr) {
  do_error_dialogf(_("\nThe device %s is in use or unavailable.\n"
                     "- Check the device permissions\n"
                     "- Check if this device is in use by another program.\n"
                     "- Check if the device actually exists.\n"), devstr);
}


LIVES_GLOBAL_INLINE boolean do_existing_subs_warning(void) {
  return do_yesno_dialog(_("\nThis file already has subtitles loaded.\n"
                           "Do you wish to overwrite the existing subtitles ?\n"));
}


void do_invalid_subs_error(void) {
  char *msg = (_("\nLiVES currently only supports subtitles of type"));
  char *tmp;

  char *filt[] = LIVES_SUBS_FILTER;

  register int i = 0;

  while (filt[i]) {
    if (!filt[i + 1]) {
      tmp = lives_strdup_printf("%s or .%s\n", msg, filt[i] + 2);
    } else if (i > 0) {
      tmp = lives_strdup_printf("%s, .%s)", msg, filt[i] + 2);
    } else {
      tmp = lives_strdup_printf("%s .%s)", msg, filt[i] + 2);
    }
    lives_free(msg);
    msg = tmp;
    i++;
  }

  do_error_dialog(msg);
  lives_free(msg);
}


LIVES_GLOBAL_INLINE boolean do_erase_subs_warning(void) {
  return do_yesno_dialog(_("\nErase all subtitles from this clip.\nAre you sure ?\n"));
}


boolean do_sub_type_warning(const char *ext, const char *type_ext) {
  boolean ret;
  char *msg = lives_strdup_printf(
                _("\nLiVES does not recognise the subtitle file type \"%s\".\n"
                  "Click Cancel to set another file name\nor OK to continue and save as type \"%s\"\n"),
                ext, type_ext);
  ret = do_warning_dialogf(msg);
  lives_free(msg);
  return ret;
}


LIVES_GLOBAL_INLINE boolean do_move_workdir_dialog(void) {
  return do_yesno_dialog(_("\nDo you wish to move the current clip sets to the new directory ?\n("
                           "If unsure, click Yes)\n"));
}


LIVES_GLOBAL_INLINE boolean do_set_locked_warning(const char *setname) {
  return do_yesno_dialogf(
           _("\nWarning - the set %s\nis in use by another copy of LiVES.\n"
             "You are strongly advised to close the other copy before clicking Yes to continue\n.\n"
             "Click No to cancel loading the set.\n"),
           setname);
}


LIVES_GLOBAL_INLINE void do_no_sets_dialog(const char *dir) {
  extra_cb_key = 1;
  do_info_dialogf(_("No Sets could be found in the directory\n%s\n\n"
                    "If you have Sets in another directory, you can either:\n"
                    " - change the working directory in Preferences, or\n"
                    " - restart lives with the -workdir switch to set it temporarily"),
                  dir);
}


boolean do_foundclips_query(void) {
  char *text = (_("Possible lost clips were detected within the LiVES working directory.\n"
                  "What would you like me to do with them ?\n"));
  char *title = (_("Missing Clips Detected"));
  LiVESWidget *dlg = create_question_dialog(title, text);
  LiVESResponseType ret;
  lives_free(text); lives_free(title);
  widget_opts.expand = LIVES_EXPAND_EXTRA_WIDTH | LIVES_EXPAND_DEFAULT_HEIGHT;
  lives_dialog_add_button_from_stock(LIVES_DIALOG(dlg), LIVES_STOCK_CLEAR,
                                     _("Maybe later"),
                                     LIVES_RESPONSE_NO);
  lives_dialog_add_button_from_stock(LIVES_DIALOG(dlg), LIVES_STOCK_REMOVE,
                                     _("Try to recover them"),
                                     LIVES_RESPONSE_YES);
  widget_opts.expand = LIVES_EXPAND_DEFAULT;

  lives_dialog_set_button_layout(LIVES_DIALOG(dlg), LIVES_BUTTONBOX_SPREAD);

  ret = lives_dialog_run(LIVES_DIALOG(dlg));
  lives_widget_destroy(dlg);
  lives_widget_process_updates(LIVES_MAIN_WINDOW_WIDGET);
  return (ret == LIVES_RESPONSE_YES);
}


LIVES_GLOBAL_INLINE void do_no_in_vdevs_error(void) {
  do_error_dialog(_("\nNo video input devices could be found.\n"));
}


LIVES_GLOBAL_INLINE void do_locked_in_vdevs_error(void) {
  do_error_dialog(_("\nAll video input devices are already in use.\n"));
}


LIVES_GLOBAL_INLINE void do_do_not_close_d(void) {
  char *msg = (_("\n\nCLEANING AND COPYING FILES. THIS MAY TAKE SOME TIME.\nDO NOT SHUT DOWN OR "
                 "CLOSE LIVES !\n"));
  create_message_dialog(LIVES_DIALOG_WARN, msg, 0);
  lives_free(msg);
}


LIVES_GLOBAL_INLINE LiVESResponseType do_resize_dlg(int cwidth, int cheight, int fwidth, int fheight) {
  LiVESWidget *butt;
  LiVESResponseType resp;
  char *text = lives_strdup_printf(_("Some frames in this clip may be wrongly sized.\n"
                                     "The clip size is %d X %d, however at least one frame has size %d X %d\n"
                                     "What would you like to do ?"), cwidth, cheight, fwidth, fheight);

  LiVESWidget *dialog = create_question_dialog(_("Problem Detected"), text);

  lives_free(text);

  widget_opts.expand = LIVES_EXPAND_EXTRA_WIDTH | LIVES_EXPAND_DEFAULT_HEIGHT;
  lives_dialog_add_button_from_stock(LIVES_DIALOG(dialog), LIVES_STOCK_CANCEL, _("Continue anyway"),
                                     LIVES_RESPONSE_CANCEL);

  lives_dialog_add_button_from_stock(LIVES_DIALOG(dialog), LIVES_STOCK_CLEAR, _("Use the image size"),
                                     LIVES_RESPONSE_ACCEPT);

  butt = lives_dialog_add_button_from_stock(LIVES_DIALOG(dialog), LIVES_STOCK_REVERT_TO_SAVED,
         _("Resize images to clip size"),
         LIVES_RESPONSE_YES);
  widget_opts.expand = LIVES_EXPAND_DEFAULT;
  lives_button_grab_default_special(butt);

  lives_dialog_set_button_layout(LIVES_DIALOG(dialog), LIVES_BUTTONBOX_EXPAND);
  resp = lives_dialog_run(LIVES_DIALOG(dialog));
  lives_widget_destroy(dialog);
  lives_widget_context_update();
  return resp;
}


LIVES_GLOBAL_INLINE LiVESResponseType do_imgfmts_error(lives_img_type_t imgtype) {
  LiVESResponseType resp;
  char *text = lives_strdup_printf(_("Some frames in this clip have the wrong image format.\n"
                                     "The image format should be %s\n"
                                     "What would you like to do ?"),
                                   image_ext_to_lives_image_type(get_image_ext_for_type(imgtype)));

  LiVESWidget *dialog = create_question_dialog(_("Problem Detected"), text);

  lives_free(text);

  widget_opts.expand = LIVES_EXPAND_EXTRA_WIDTH | LIVES_EXPAND_DEFAULT_HEIGHT;
  lives_dialog_add_button_from_stock(LIVES_DIALOG(dialog), LIVES_STOCK_CANCEL, _("Continue anyway"),
                                     LIVES_RESPONSE_CANCEL);

  lives_dialog_add_button_from_stock(LIVES_DIALOG(dialog), LIVES_STOCK_REVERT_TO_SAVED, _("Correct the images"),
                                     LIVES_RESPONSE_OK);
  widget_opts.expand = LIVES_EXPAND_DEFAULT;

  resp = lives_dialog_run(LIVES_DIALOG(dialog));
  lives_widget_destroy(dialog);
  return resp;
}


LIVES_GLOBAL_INLINE void do_bad_theme_error(const char *themefile) {
  do_error_dialogf(_("\nThe theme file %s has missing elements.\n"
                     "The theme could not be loaded correctly.\n"), themefile);
}


LIVES_GLOBAL_INLINE void do_set_noclips_error(const char *setname) {
  char *msg = lives_strdup_printf(
                _("No clips were recovered for set (%s).\n"
                  "Please check the spelling of the set name and try again.\n"),
                setname);
  d_print(msg);
  lives_free(msg);
}


LIVES_GLOBAL_INLINE char *get_upd_msg(void) {
  LIVES_DEBUG("upd msg !");
  // TRANSLATORS: make sure the menu text matches what is in gui.c
  char *msg = lives_strdup_printf(_("\nWelcome to LiVES version %s\n\n"
                                    "After upgrading, you are advised to run:"
                                    "\n\nFiles -> Clean up Diskspace\n"), LiVES_VERSION);
  return msg;
}


LIVES_GLOBAL_INLINE void do_no_autolives_error(void) {
  do_error_dialogf(_("\nYou must have %s installed and in your path to use this toy.\n"
                     "Consult your package distributor.\n"),
                   EXEC_AUTOLIVES_PL);
}


LIVES_GLOBAL_INLINE void do_autolives_needs_clips_error(void) {
  do_error_dialog(_("\nYou must have a minimum of one clip loaded to use this toy.\n"));
}


LIVES_GLOBAL_INLINE void do_jack_lost_conn_error(void) {
  do_error_dialog(_("\nLiVES lost its connection to jack and was unable to reconnect.\n"
                    "Restarting LiVES is recommended.\n"));
}


LIVES_GLOBAL_INLINE void do_pulse_lost_conn_error(void) {
  do_error_dialog(
    _("\nLiVES lost its connection to pulseaudio and was unable to reconnect.\n"
      "Restarting LiVES is recommended.\n"));
}


LIVES_GLOBAL_INLINE void do_cd_error_dialog(void) {
  do_error_dialog(_("Please set your CD play device in Tools | Preferences | Misc\n"));
}


LIVES_GLOBAL_INLINE void do_bad_theme_import_error(const char *theme_file) {
  do_error_dialogf(_("\nLiVES was unable to import the theme file\n%s\n(Theme name not found).\n"),
                   theme_file);
}


boolean do_close_changed_warn(void) {
  extra_cb_key = 2;
  del_cb_key = 2;
  return do_warning_dialog(_("Changes made to this clip have not been saved or backed up.\n\n"
                             "Really close it ?"));
}


LIVES_GLOBAL_INLINE char *workdir_ch_warning(void) {
  return lives_strdup(
           _("You have chosen to change the working directory.\n"
             "Please make sure you have no other copies of LiVES open.\n\n"
             "If you do have other copies of LiVES open, please close them now, "
             "*before* pressing OK.\n\n"
             "Alternatively, press Cancel to restore the working directory to its original setting."));
}


LIVES_GLOBAL_INLINE void do_shutdown_msg(void) {
  do_info_dialog(
    _("\nLiVES will now shut down. You need to restart it for the new "
      "preferences to take effect.\nClick OK to continue.\n"));
}


LIVES_GLOBAL_INLINE boolean do_theme_exists_warn(const char *themename) {
  return do_yesno_dialogf(_("\nA custom theme with the name\n%s\nalready exists. "
                            "Would you like to overwrite it ?\n"), themename);
}


void add_resnn_label(LiVESDialog * dialog) {
  LiVESWidget *dialog_vbox = lives_dialog_get_content_area(dialog);
  LiVESWidget *label;
  LiVESWidget *hsep = lives_standard_hseparator_new();
  lives_box_pack_first(LIVES_BOX(dialog_vbox), hsep, FALSE, TRUE, 0);
  lives_widget_show(hsep);
  widget_opts.justify = LIVES_JUSTIFY_CENTER;
  label = lives_standard_label_new(_(
                                     "\n\nResizing of clips is no longer necessary, "
                                     "as LiVES will internally adjust frame sizes as "
                                     "needed at the appropriate moments.\n\n"
                                     "However, physically reducing the frame size may in some cases "
                                     "lead to improved playback \n"
                                     "and processing rates.\n\n"));
  widget_opts.justify = LIVES_JUSTIFY_DEFAULT;
  lives_box_pack_first(LIVES_BOX(dialog_vbox), label, FALSE, TRUE, 0);
  lives_widget_show(label);
}


boolean ask_permission_dialog(int what) {
  if (!prefs->show_gui) return FALSE;

  switch (what) {
  case LIVES_PERM_OSC_PORTS:
    return do_yesno_dialogf(
             _("\nLiVES would like to open a local network connection (UDP port %d),\n"
               "to let other applications connect to it.\n"
               "Do you wish to allow this (for this session only) ?\n"),
             prefs->osc_udp_port);
  default:
    break;
  }

  return FALSE;
}


boolean ask_permission_dialog_complex(int what, char **argv, int argc, int offs, const char *sudocom) {
  if (prefs->show_gui) {
    LiVESWidget *dlg;
    LiVESResponseType ret;
    char *text, *title, *prname, *errtxt, *xsudt;
    int nrem = argc - offs;
    boolean retry;

try_again:
    retry = FALSE;
    switch (what) {
    case LIVES_PERM_DOWNLOAD_LOCAL:
      // argv (starting at offs) should have: name_of_package_bin, grant_idx, grant_key,
      // cmds to run, future consequences.
      if (nrem < 4) return FALSE; /// badly formed request, ignore it

      mainw->permmgr = (lives_permmgr_t *)lives_calloc(1, sizeof(lives_permmgr_t));
      mainw->permmgr->idx = atoi(argv[offs + 1]);
      mainw->permmgr->key = lives_strdup(argv[offs + 2]);
      if (nrem >= 5) mainw->permmgr->cmdlist = argv[offs + 4];
      if (nrem >= 6) mainw->permmgr->futures = argv[offs + 5];

      if (sudocom) {
        char *sudotext = lives_strdup_printf(_("Alternately, you can try running\n"
                                               "  %s %s\n from a commandline terminal\n"),
                                             EXEC_SUDO, sudocom);
        xsudt = lives_markup_escape_text(sudotext, -1);
        lives_free(sudotext);
      } else xsudt = lives_strdup("");

      prname = lives_markup_escape_text(argv[offs], -1);
      errtxt = lives_markup_escape_text(argv[3], -1);

      text = lives_strdup_printf(_("The following error occurred when running %s:"
                                   "\n\n'%s'\n\n"
                                   "<b>It may be possible to fix this "
                                   "by downloading an individual copy of the program\n%s</b>\n"
                                   "Please consider the options "
                                   "and then decide how to proceed.\n"),
                                 prname, errtxt, xsudt);
      lives_free(prname); lives_free(errtxt); lives_free(xsudt);
      title = (_("Problem Detected"));
      widget_opts.use_markup = TRUE;
      dlg = create_question_dialog(title, text);
      widget_opts.use_markup = FALSE;
      lives_free(title);
      lives_free(text);
      widget_opts.expand = LIVES_EXPAND_EXTRA_WIDTH | LIVES_EXPAND_DEFAULT_HEIGHT;

      lives_dialog_add_button_from_stock(LIVES_DIALOG(dlg), LIVES_STOCK_REDO, _("Retry with current version"),
                                         LIVES_RESPONSE_NO);

<<<<<<< HEAD
      lives_dialog_add_button_from_stock(LIVES_DIALOG(dlg), LIVES_STOCK_ADD, _("Proeceed with download"),
=======
      lives_dialog_add_button_from_stock(LIVES_DIALOG(dlg), LIVES_STOCK_ADD,
                                         _("Proceed with download"),
>>>>>>> 3f721e27
                                         LIVES_RESPONSE_YES);

      widget_opts.expand = LIVES_EXPAND_DEFAULT;
      ret = lives_dialog_run(LIVES_DIALOG(dlg));
      lives_widget_destroy(dlg);
      lives_widget_process_updates(LIVES_MAIN_WINDOW_WIDGET);

      if (ret == LIVES_RESPONSE_NO) {
        if (!check_for_executable(&capable->has_wget, EXEC_WGET)
            && !check_for_executable(&capable->has_curl, EXEC_CURL)) {
          do_please_install_either(EXEC_WGET, EXEC_CURL);
          if (check_for_executable(&capable->has_wget, EXEC_WGET)
              || (check_for_executable(&capable->has_wget, EXEC_WGET))) retry = TRUE;
          else do_program_not_found_error(EXEC_WGET);
        }
        lives_freep((void **)&mainw->permmgr->key);
      }
      if (retry) {
        lives_free(mainw->permmgr);
        mainw->permmgr = NULL;
        goto try_again;
      }
      return FALSE;
    default:
      break;
    }
  }
  return FALSE;
}


LIVES_GLOBAL_INLINE boolean do_layout_recover_dialog(void) {
  if (!do_yesno_dialog(
        _("\nLiVES has detected a multitrack layout from a previous session.\n"
          "Would you like to try and recover it ?\n"))) {
    recover_layout_cancelled(TRUE);
    return FALSE;
  } else {
    boolean ret;
    lives_set_cursor_style(LIVES_CURSOR_BUSY, NULL);
    //lives_widget_context_update();
    ret = recover_layout();
    lives_set_cursor_style(LIVES_CURSOR_NORMAL, NULL);
    return ret;
  }
}
<|MERGE_RESOLUTION|>--- conflicted
+++ resolved
@@ -4564,12 +4564,7 @@
       lives_dialog_add_button_from_stock(LIVES_DIALOG(dlg), LIVES_STOCK_REDO, _("Retry with current version"),
                                          LIVES_RESPONSE_NO);
 
-<<<<<<< HEAD
-      lives_dialog_add_button_from_stock(LIVES_DIALOG(dlg), LIVES_STOCK_ADD, _("Proeceed with download"),
-=======
-      lives_dialog_add_button_from_stock(LIVES_DIALOG(dlg), LIVES_STOCK_ADD,
-                                         _("Proceed with download"),
->>>>>>> 3f721e27
+      lives_dialog_add_button_from_stock(LIVES_DIALOG(dlg), LIVES_STOCK_ADD, _("Proceed with download"),
                                          LIVES_RESPONSE_YES);
 
       widget_opts.expand = LIVES_EXPAND_DEFAULT;
